--- conflicted
+++ resolved
@@ -203,6 +203,7 @@
  *
  *  Handles motor power-down timing, low-power idle, and adaptive motor power
  */
+
 stat_t st_motor_power_callback()     // called by controller
 {
     if (!mp_is_phat_city_time()) {   // don't process this if you are time constrained in the planner
@@ -212,9 +213,8 @@
     bool have_actually_stopped = false;
     if ((!st_runtime_isbusy()) &&
         (st_pre.buffer_state != PREP_BUFFER_OWNED_BY_LOADER) &&
-        (cm_get_cycle_state() == CYCLE_OFF)
-        )
-    {    // if there are no moves to load...
+//        (cm_get_cycle_state() == CYCLE_OFF)
+        (cm_get_machine_state() != MACHINE_CYCLE)) {    // if there are no moves to load...
         have_actually_stopped = true;
     }
 
@@ -772,10 +772,6 @@
 
     Motors[motor]->setMicrosteps(microsteps);
 }
-<<<<<<< HEAD
-=======
-
->>>>>>> 39c39866
 
 /***********************************************************************************
  * CONFIGURATION AND INTERFACE FUNCTIONS
