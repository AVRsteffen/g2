/*
 * stepper.cpp - stepper motor controls
 * This file is part of the g2core project
 *
 * Copyright (c) 2010 - 2017 Alden S. Hart, Jr.
 * Copyright (c) 2013 - 2017 Robert Giseburt
 *
 * This file ("the software") is free software: you can redistribute it and/or modify
 * it under the terms of the GNU General Public License, version 2 as published by the
 * Free Software Foundation. You should have received a copy of the GNU General Public
 * License, version 2 along with the software.  If not, see <http://www.gnu.org/licenses/>.
 *
 * As a special exception, you may use this file as part of a software library without
 * restriction. Specifically, if other files instantiate templates or use macros or
 * inline functions from this file, or you compile this file and link it with  other
 * files to produce an executable, this file does not by itself cause the resulting
 * executable to be covered by the GNU General Public License. This exception does not
 * however invalidate any other reasons why the executable file might be covered by the
 * GNU General Public License.
 *
 * THE SOFTWARE IS DISTRIBUTED IN THE HOPE THAT IT WILL BE USEFUL, BUT WITHOUT ANY
 * WARRANTY OF ANY KIND, EXPRESS OR IMPLIED, INCLUDING BUT NOT LIMITED TO THE WARRANTIES
 * OF MERCHANTABILITY, FITNESS FOR A PARTICULAR PURPOSE AND NONINFRINGEMENT. IN NO EVENT
 * SHALL THE AUTHORS OR COPYRIGHT HOLDERS BE LIABLE FOR ANY CLAIM, DAMAGES OR OTHER
 * LIABILITY, WHETHER IN AN ACTION OF CONTRACT, TORT OR OTHERWISE, ARISING FROM, OUT OF
 * OR IN CONNECTION WITH THE SOFTWARE OR THE USE OR OTHER DEALINGS IN THE SOFTWARE.
 */
/*  This module provides the low-level stepper drivers and some related functions.
 *  See stepper.h for a detailed explanation of this module.
 */

#include "g2core.h"
#include "config.h"
#include "stepper.h"
#include "encoder.h"
#include "planner.h"
#include "hardware.h"
#include "text_parser.h"
#include "util.h"
#include "controller.h"
#include "xio.h"

/**** Debugging output with semihosting ****/

#include "MotateDebug.h"

/* Note: stepper_debug statements removed 1/16/17 in SHA eb0905ccae03c04f99e6f471cbe029002f0324c6. See earlier commits to recover
// Unless debugging, this should always read "#if 0 && ..."
// DON'T COMMIT with anything else!
// 
#if 0 && (IN_DEBUGGER == 1)
template<int32_t len>
void stepper_debug(const char (&str)[len]) { Motate::debug.write(str); };
#else
template<int32_t len>
void stepper_debug(const char (&str)[len]) { ; };
#endif
*/

/**** Allocate structures ****/

stConfig_t st_cfg;
stPrepSingleton_t st_pre;
static stRunSingleton_t st_run;

/**** Static functions ****/

static void _load_move(void);

// handy macro
//#define _f_to_period(f) (uint16_t)((float)F_CPU / (float)f)

/**** Setup motate ****/

using namespace Motate;
extern OutputPin<kDebug1_PinNumber> debug_pin1;
extern OutputPin<kDebug2_PinNumber> debug_pin2;
extern OutputPin<kDebug3_PinNumber> debug_pin3;
//extern OutputPin<kDebug4_PinNumber> debug_pin4;

dda_timer_type dda_timer     {kTimerUpToMatch, FREQUENCY_DDA};      // stepper pulse generation
exec_timer_type exec_timer;         // triggers calculation of next+1 stepper segment
fwd_plan_timer_type fwd_plan_timer; // triggers planning of next block

// SystickEvent for handling dwells (must be registered before it is active)
Motate::SysTickEvent dwell_systick_event {[&] {
    if (--st_run.dwell_ticks_downcount == 0) {
        SysTickTimer.unregisterEvent(&dwell_systick_event);
        _load_move();       // load the next move at the current interrupt level
    }
}, nullptr};


/************************************************************************************
 **** CODE **************************************************************************
 ************************************************************************************/
/*
 * stepper_init() - initialize stepper motor subsystem
 * stepper_reset() - reset stepper motor subsystem
 *
 *  Notes:
 *    - This init requires sys_init() to be run beforehand
 *    - microsteps are setup during config_init()
 *    - motor polarity is setup during config_init()
 *    - high level interrupts must be enabled in main() once all inits are complete
 */
/*  NOTE: This is the bare code that the Motate timer calls replace.
 *  NB: requires: #include <component_tc.h>
 *
 *  REG_TC1_WPMR = 0x54494D00;              // enable write to registers
 *  TC_Configure(TC_BLOCK_DDA, TC_CHANNEL_DDA, TC_CMR_DDA);
 *  REG_RC_DDA = TC_RC_DDA;                 // set frequency
 *  REG_IER_DDA = TC_IER_DDA;               // enable interrupts
 *  NVIC_EnableIRQ(TC_IRQn_DDA);
 *  pmc_enable_periph_clk(TC_ID_DDA);
 *  TC_Start(TC_BLOCK_DDA, TC_CHANNEL_DDA);
 */
void stepper_init()
{
    memset(&st_run, 0, sizeof(st_run));            // clear all values, pointers and status
    memset(&st_pre, 0, sizeof(st_pre));            // clear all values, pointers and status
    stepper_init_assertions();

    // setup DDA timer
    // Longer duty cycles stretch ON pulses but 75% is about the upper limit and about
    // optimal for 200 KHz DDA clock before the time in the OFF cycle is too short.
    // If you need more pulse width you need to drop the DDA clock rate
    dda_timer.setInterrupts(kInterruptOnOverflow | kInterruptPriorityHighest);

    // setup software interrupt exec timer & initial condition
    exec_timer.setInterrupts(kInterruptOnSoftwareTrigger | kInterruptPriorityMedium);
    st_pre.buffer_state = PREP_BUFFER_OWNED_BY_EXEC;

    // setup software interrupt forward plan timer & initial condition
    fwd_plan_timer.setInterrupts(kInterruptOnSoftwareTrigger | kInterruptPriorityLow);

    // setup motor power levels and apply power level to stepper drivers
    for (uint8_t motor=0; motor<MOTORS; motor++) {
        Motors[motor]->setPowerLevel(st_cfg.mot[motor].power_level_scaled);
        st_run.mot[motor].power_level_dynamic = st_cfg.mot[motor].power_level_scaled;
    }
    board_stepper_init();
    stepper_reset();                            // reset steppers to known state
}

/*
 * stepper_reset() - reset stepper internals
 *
 * Used to initialize stepper and also to halt movement
 */

void stepper_reset()
{
    dda_timer.stop();                                   // stop all movement
    st_run.dda_ticks_downcount = 0;                     // signal the runtime is not busy
    st_run.dwell_ticks_downcount = 0;
    st_pre.buffer_state = PREP_BUFFER_OWNED_BY_EXEC;    // set to EXEC or it won't restart

    for (uint8_t motor=0; motor<MOTORS; motor++) {
        st_pre.mot[motor].prev_direction = STEP_INITIAL_DIRECTION;
        st_pre.mot[motor].direction = STEP_INITIAL_DIRECTION;
        st_run.mot[motor].substep_accumulator = 0;      // will become max negative during per-motor setup;
        st_pre.mot[motor].corrected_steps = 0;          // diagnostic only - no action effect
    }
    mp_set_steps_to_runtime_position();                 // reset encoder to agree with the above
}

/*
 * stepper_init_assertions() - test assertions, return error code if violation exists
 * stepper_test_assertions() - test assertions, return error code if violation exists
 */

void stepper_init_assertions()
{
    st_run.magic_end = MAGICNUM;
    st_run.magic_start = MAGICNUM;
    st_pre.magic_end = MAGICNUM;
    st_pre.magic_start = MAGICNUM;
}

stat_t stepper_test_assertions()
{
    if ((BAD_MAGIC(st_run.magic_start)) || (BAD_MAGIC(st_run.magic_end)) ||
        (BAD_MAGIC(st_pre.magic_start)) || (BAD_MAGIC(st_pre.magic_end))) {
        return(cm_panic(STAT_STEPPER_ASSERTION_FAILURE, "stepper_test_assertions()"));
    }
    return (STAT_OK);
}

/*
 * st_runtime_isbusy() - return TRUE if runtime is busy:
 *
 *  Busy conditions:
 *  - motors are running
 *  - dwell is running
 */

bool st_runtime_isbusy()
{
    return (st_run.dda_ticks_downcount || st_run.dwell_ticks_downcount);    // returns false if down count is zero
}

/*
 * st_clc() - clear counters
 */

stat_t st_clc(nvObj_t *nv)    // clear diagnostic counters, reset stepper prep
{
    stepper_reset();
    return(STAT_OK);
}

/*
 * st_motor_power_callback() - callback to manage motor power sequencing
 *
 *  Handles motor power-down timing, low-power idle, and adaptive motor power
 */
stat_t st_motor_power_callback()     // called by controller
{
    if (!mp_is_phat_city_time()) {   // don't process this if you are time constrained in the planner
        return (STAT_NOOP);
    }

    bool have_actually_stopped = false;
    if ((!st_runtime_isbusy()) && (st_pre.buffer_state != PREP_BUFFER_OWNED_BY_LOADER)) {    // if there are no moves to load...
        have_actually_stopped = true;
    }

    // manage power for each motor individually
    for (uint8_t motor = MOTOR_1; motor < MOTORS; motor++) {
        Motors[motor]->periodicCheck(have_actually_stopped);
    }
    return (STAT_OK);
}

/******************************
 * Interrupt Service Routines *
 ******************************/

/***** Stepper Interrupt Service Routine ************************************************
 * ISR - DDA timer interrupt routine - service ticks from DDA timer
 */

/*
 *  The DDA timer interrupt does this:
 *    - fire on overflow
 *    - clear interrupt condition
 *    - clear all step pins - this clears those the were set during the previous interrupt
 *    - if downcount == 0 and stop the timer and exit
 *    - run the DDA for each channel
 *    - decrement the downcount - if it reaches zero load the next segment
 *
 *  Note that the motor_N.step.isNull() tests are compile-time tests, not run-time tests.
 *  If motor_N is not defined that if{} clause (i.e. that motor) drops out of the complied code.
 */

namespace Motate {            // Must define timer interrupts inside the Motate namespace
template<>
void dda_timer_type::interrupt()
{
    dda_timer.getInterruptCause();  // clear interrupt condition

    // clear all steps from the previous interrupt
	// for (uint8_t motor=0; motor<MOTORS; motor++) {
	//	  Motors[motor]->stepEnd();
	// }
	// loop unrolled version (it's actually faster)
    motor_1.stepEnd();
    motor_2.stepEnd();
#if MOTORS > 2
    motor_3.stepEnd();
#endif
#if MOTORS > 3
    motor_4.stepEnd();
#endif
#if MOTORS > 4
    motor_5.stepEnd();
#endif
#if MOTORS > 5
    motor_6.stepEnd();
#endif

    // process last DDA tick after end of segment
    if (st_run.dda_ticks_downcount == 0) {
        dda_timer.stop(); // turn it off or it will keep stepping out the last segment
        return;
    }

//  The following code would work, but it's faster on the M3 to loop unroll it. Perhaps not on the M7
//    for (uint8_t motor=0; motor<MOTORS; motor++) {
//        if  ((st_run.mot[motor].substep_accumulator += st_run.mot[motor].substep_increment) > 0) {
//            Motors[motor]->stepStart();        // turn step bit on
//            st_run.mot[motor].substep_accumulator -= st_run.dda_ticks_X_substeps;
//            INCREMENT_ENCODER(motor);
//        }
//    }

    // process DDAs for each motor
        if  ((st_run.mot[MOTOR_1].substep_accumulator += st_run.mot[MOTOR_1].substep_increment) > 0) {
            motor_1.stepStart();        // turn step bit on
            st_run.mot[MOTOR_1].substep_accumulator -= st_run.dda_ticks_X_substeps;
            INCREMENT_ENCODER(MOTOR_1);
        }
        if ((st_run.mot[MOTOR_2].substep_accumulator += st_run.mot[MOTOR_2].substep_increment) > 0) {
            motor_2.stepStart();        // turn step bit on
            st_run.mot[MOTOR_2].substep_accumulator -= st_run.dda_ticks_X_substeps;
            INCREMENT_ENCODER(MOTOR_2);
        }
#if MOTORS > 2
        if ((st_run.mot[MOTOR_3].substep_accumulator += st_run.mot[MOTOR_3].substep_increment) > 0) {
            motor_3.stepStart();        // turn step bit on
            st_run.mot[MOTOR_3].substep_accumulator -= st_run.dda_ticks_X_substeps;
            INCREMENT_ENCODER(MOTOR_3);
        }
#endif
#if MOTORS > 3
        if ((st_run.mot[MOTOR_4].substep_accumulator += st_run.mot[MOTOR_4].substep_increment) > 0) {
            motor_4.stepStart();        // turn step bit on
            st_run.mot[MOTOR_4].substep_accumulator -= st_run.dda_ticks_X_substeps;
            INCREMENT_ENCODER(MOTOR_4);
        }
#endif
#if MOTORS > 4
        if ((st_run.mot[MOTOR_5].substep_accumulator += st_run.mot[MOTOR_5].substep_increment) > 0) {
            motor_5.stepStart();        // turn step bit on
            st_run.mot[MOTOR_5].substep_accumulator -= st_run.dda_ticks_X_substeps;
            INCREMENT_ENCODER(MOTOR_5);
        }
#endif
#if MOTORS > 5
        if ((st_run.mot[MOTOR_6].substep_accumulator += st_run.mot[MOTOR_6].substep_increment) > 0) {
            motor_6.stepStart();        // turn step bit on
            st_run.mot[MOTOR_6].substep_accumulator -= st_run.dda_ticks_X_substeps;
            INCREMENT_ENCODER(MOTOR_6);
        }
#endif

    // Process end of segment. 
    // One more interrupt will occur to turn of any pulses set in this pass.
    if (--st_run.dda_ticks_downcount == 0) {
        _load_move();       // load the next move at the current interrupt level
    }
} // MOTATE_TIMER_INTERRUPT
} // namespace Motate

/****************************************************************************************
 * Exec sequencing code   - computes and prepares next load segment
 * st_request_exec_move() - SW interrupt to request to execute a move
 * exec_timer interrupt   - interrupt handler for calling exec function
 */

void st_request_exec_move()
{
<<<<<<< HEAD
    if (st_pre.buffer_state == PREP_BUFFER_OWNED_BY_EXEC) { // bother interrupting
        exec_timer.setInterruptPending();
        return;
    }
=======
    stepper_debug("e");
    exec_timer.setInterruptPending();
    stepper_debug("!\n");
>>>>>>> 660eedaf
}

namespace Motate {    // Define timer inside Motate namespace
    template<>
    void exec_timer_type::interrupt()
    {
        exec_timer.getInterruptCause();                    // clears the interrupt condition
        if (st_pre.buffer_state == PREP_BUFFER_OWNED_BY_EXEC) {
            if (mp_exec_move() != STAT_NOOP) {
                st_pre.buffer_state = PREP_BUFFER_OWNED_BY_LOADER; // flip it back
                st_request_load_move();
                return;
            }
        }
    }
} // namespace Motate

void st_request_forward_plan()
{
    fwd_plan_timer.setInterruptPending();
}

namespace Motate {    // Define timer inside Motate namespace
    template<>
    void fwd_plan_timer_type::interrupt()
    {
        fwd_plan_timer.getInterruptCause();     // clears the interrupt condition
        if (mp_forward_plan() != STAT_NOOP) {   // We now have a move to exec.
            st_request_exec_move();
            return;
        }
    }
} // namespace Motate

/****************************************************************************************
 * Loader sequencing code
 * st_request_load_move() - fires a software interrupt (timer) to request to load a move
 * load_move interrupt    - interrupt handler for running the loader
 *
 *  _load_move() can only be called be called from an ISR at the same or higher level as
 *  the DDA or dwell ISR. A software interrupt has been provided to allow a non-ISR to
 *  request a load (see st_request_load_move())
 */

void st_request_load_move()
{
    if (st_runtime_isbusy()) {                                      // don't request a load if the runtime is busy
        return;
    }
    if (st_pre.buffer_state == PREP_BUFFER_OWNED_BY_LOADER) {       // bother interrupting
       _load_move();
    }
}

/****************************************************************************************
 * _load_move() - Dequeue move and load into stepper runtime structure
 *
 *  This routine can only be called be called from an ISR at the same or
 *  higher level as the DDA or dwell ISR. A software interrupt has been
 *  provided to allow a non-ISR to request a load (st_request_load_move())
 *
 *  In aline() code:
 *   - All axes must set steps and compensate for out-of-range pulse phasing.
 *   - If axis has 0 steps the direction setting can be omitted
 *   - If axis has 0 steps the motor power must be set accord to the power mode
 */

static void _load_move()
{
    // Be aware that dda_ticks_downcount must equal zero for the loader to run.
    // So the initial load must also have this set to zero as part of initialization
    if (st_runtime_isbusy()) {
        return;                                                 // exit if the runtime is busy
    }
<<<<<<< HEAD

    // If there are no moves to load start motor power timeouts
    if (st_pre.buffer_state != PREP_BUFFER_OWNED_BY_LOADER) {
    //	for (uint8_t motor = MOTOR_1; motor < MOTORS; motor++) {
    //		Motors[motor]->motionStopped();
    //  }

        // loop unrolled version
=======
    if (st_pre.buffer_state != PREP_BUFFER_OWNED_BY_LOADER) {    // if there are no moves to load...

        if (cm.motion_state == MOTION_RUN)  {
#if IN_DEBUGGER == 1
//#warning debbugger REQUIRED for running this firmware!
//            __asm__("BKPT"); // attempted to _load_move with PREP_BUFFER_OWNED_BY_EXEC and cm.motion_state == MOTION_RUN
#endif
            st_request_exec_move();
            return;
        }

	// ...start motor power timeouts
	//	for (uint8_t motor = MOTOR_1; motor < MOTORS; motor++) {
	//		Motors[motor]->motionStopped();    
	//  }
	// loop unrolled version
>>>>>>> 660eedaf
        motor_1.motionStopped();    // ...start motor power timeouts
        motor_2.motionStopped();
#if (MOTORS > 2)
        motor_3.motionStopped();
#endif
#if (MOTORS > 3)
        motor_4.motionStopped();
#endif
#if (MOTORS > 4)
        motor_5.motionStopped();
#endif
#if (MOTORS > 5)
        motor_6.motionStopped();
#endif
        return;
    } // if (st_pre.buffer_state != PREP_BUFFER_OWNED_BY_LOADER)

    // handle aline loads first (most common case)  NB: there are no more lines, only alines
    if (st_pre.block_type == BLOCK_TYPE_ALINE) {

        //**** setup the new segment ****

        st_run.dda_ticks_downcount = st_pre.dda_ticks;
        st_run.dda_ticks_X_substeps = st_pre.dda_ticks_X_substeps;

        // INLINED VERSION: 4.3us
        //**** MOTOR_1 LOAD ****

        // These sections are somewhat optimized for execution speed. The whole load operation
        // is supposed to take < 5 uSec (Arm M3 core). Be careful if you mess with this.

        // the following if() statement sets the runtime substep increment value or zeroes it
        if ((st_run.mot[MOTOR_1].substep_increment = st_pre.mot[MOTOR_1].substep_increment) != 0) {

            // NB: If motor has 0 steps the following is all skipped. This ensures that state comparisons
            //     always operate on the last segment actually run by this motor, regardless of how many
            //     segments it may have been inactive in between.

            // Apply accumulator correction if the time base has changed since previous segment
            if (st_pre.mot[MOTOR_1].accumulator_correction_flag == true) {
                st_pre.mot[MOTOR_1].accumulator_correction_flag = false;
                st_run.mot[MOTOR_1].substep_accumulator *= st_pre.mot[MOTOR_1].accumulator_correction;
            }

            // Detect direction change and if so:
            //    Set the direction bit in hardware.
            //    Compensate for direction change by flipping substep accumulator value about its midpoint.

            if (st_pre.mot[MOTOR_1].direction != st_pre.mot[MOTOR_1].prev_direction) {
                st_pre.mot[MOTOR_1].prev_direction = st_pre.mot[MOTOR_1].direction;
                st_run.mot[MOTOR_1].substep_accumulator = -(st_run.dda_ticks_X_substeps + st_run.mot[MOTOR_1].substep_accumulator);
                motor_1.setDirection(st_pre.mot[MOTOR_1].direction);
            }

            // Enable the stepper and start/update motor power management
            motor_1.enable();
            SET_ENCODER_STEP_SIGN(MOTOR_1, st_pre.mot[MOTOR_1].step_sign);

        } else {  // Motor has 0 steps; might need to energize motor for power mode processing
            motor_1.motionStopped();
        }
        // accumulate counted steps to the step position and zero out counted steps for the segment currently being loaded
        ACCUMULATE_ENCODER(MOTOR_1);

#if (MOTORS >= 2)
        if ((st_run.mot[MOTOR_2].substep_increment = st_pre.mot[MOTOR_2].substep_increment) != 0) {
            if (st_pre.mot[MOTOR_2].accumulator_correction_flag == true) {
                st_pre.mot[MOTOR_2].accumulator_correction_flag = false;
                st_run.mot[MOTOR_2].substep_accumulator *= st_pre.mot[MOTOR_2].accumulator_correction;
            }
            if (st_pre.mot[MOTOR_2].direction != st_pre.mot[MOTOR_2].prev_direction) {
                st_pre.mot[MOTOR_2].prev_direction = st_pre.mot[MOTOR_2].direction;
                st_run.mot[MOTOR_2].substep_accumulator = -(st_run.dda_ticks_X_substeps + st_run.mot[MOTOR_2].substep_accumulator);
                motor_2.setDirection(st_pre.mot[MOTOR_2].direction);
            }
            motor_2.enable();
            SET_ENCODER_STEP_SIGN(MOTOR_2, st_pre.mot[MOTOR_2].step_sign);
        } else {
            motor_2.motionStopped();
        }
        ACCUMULATE_ENCODER(MOTOR_2);
#endif
#if (MOTORS >= 3)
        if ((st_run.mot[MOTOR_3].substep_increment = st_pre.mot[MOTOR_3].substep_increment) != 0) {
            if (st_pre.mot[MOTOR_3].accumulator_correction_flag == true) {
                st_pre.mot[MOTOR_3].accumulator_correction_flag = false;
                st_run.mot[MOTOR_3].substep_accumulator *= st_pre.mot[MOTOR_3].accumulator_correction;
            }
            if (st_pre.mot[MOTOR_3].direction != st_pre.mot[MOTOR_3].prev_direction) {
                st_pre.mot[MOTOR_3].prev_direction = st_pre.mot[MOTOR_3].direction;
                st_run.mot[MOTOR_3].substep_accumulator = -(st_run.dda_ticks_X_substeps + st_run.mot[MOTOR_3].substep_accumulator);
                motor_3.setDirection(st_pre.mot[MOTOR_3].direction);
            }
            motor_3.enable();
            SET_ENCODER_STEP_SIGN(MOTOR_3, st_pre.mot[MOTOR_3].step_sign);
        } else {
            motor_3.motionStopped();
        }
        ACCUMULATE_ENCODER(MOTOR_3);
#endif
#if (MOTORS >= 4)
        if ((st_run.mot[MOTOR_4].substep_increment = st_pre.mot[MOTOR_4].substep_increment) != 0) {
            if (st_pre.mot[MOTOR_4].accumulator_correction_flag == true) {
                st_pre.mot[MOTOR_4].accumulator_correction_flag = false;
                st_run.mot[MOTOR_4].substep_accumulator *= st_pre.mot[MOTOR_4].accumulator_correction;
            }
            if (st_pre.mot[MOTOR_4].direction != st_pre.mot[MOTOR_4].prev_direction) {
                st_pre.mot[MOTOR_4].prev_direction = st_pre.mot[MOTOR_4].direction;
                st_run.mot[MOTOR_4].substep_accumulator = -(st_run.dda_ticks_X_substeps + st_run.mot[MOTOR_4].substep_accumulator);
                motor_4.setDirection(st_pre.mot[MOTOR_4].direction);
            }
            motor_4.enable();
            SET_ENCODER_STEP_SIGN(MOTOR_4, st_pre.mot[MOTOR_4].step_sign);
        } else {
            motor_4.motionStopped();
        }
        ACCUMULATE_ENCODER(MOTOR_4);
#endif
#if (MOTORS >= 5)
        if ((st_run.mot[MOTOR_5].substep_increment = st_pre.mot[MOTOR_5].substep_increment) != 0) {
            if (st_pre.mot[MOTOR_5].accumulator_correction_flag == true) {
                st_pre.mot[MOTOR_5].accumulator_correction_flag = false;
                st_run.mot[MOTOR_5].substep_accumulator *= st_pre.mot[MOTOR_5].accumulator_correction;
            }
            if (st_pre.mot[MOTOR_5].direction != st_pre.mot[MOTOR_5].prev_direction) {
                st_pre.mot[MOTOR_5].prev_direction = st_pre.mot[MOTOR_5].direction;
                st_run.mot[MOTOR_5].substep_accumulator = -(st_run.dda_ticks_X_substeps + st_run.mot[MOTOR_5].substep_accumulator);
                motor_5.setDirection(st_pre.mot[MOTOR_5].direction);
            }
            motor_5.enable();
            SET_ENCODER_STEP_SIGN(MOTOR_5, st_pre.mot[MOTOR_5].step_sign);
        } else {
            motor_5.motionStopped();
        }
        ACCUMULATE_ENCODER(MOTOR_5);
#endif
#if (MOTORS >= 6)
        if ((st_run.mot[MOTOR_6].substep_increment = st_pre.mot[MOTOR_6].substep_increment) != 0) {
            if (st_pre.mot[MOTOR_6].accumulator_correction_flag == true) {
                st_pre.mot[MOTOR_6].accumulator_correction_flag = false;
                st_run.mot[MOTOR_6].substep_accumulator *= st_pre.mot[MOTOR_6].accumulator_correction;
            }
            if (st_pre.mot[MOTOR_6].direction != st_pre.mot[MOTOR_6].prev_direction) {
                st_pre.mot[MOTOR_6].prev_direction = st_pre.mot[MOTOR_6].direction;
                st_run.mot[MOTOR_6].substep_accumulator = -(st_run.dda_ticks_X_substeps + st_run.mot[MOTOR_6].substep_accumulator);
                motor_6.setDirection(st_pre.mot[MOTOR_6].direction);
            }
            motor_6.enable();
            SET_ENCODER_STEP_SIGN(MOTOR_6, st_pre.mot[MOTOR_6].step_sign);
        } else {
            motor_6.motionStopped();
        }
        ACCUMULATE_ENCODER(MOTOR_6);
#endif

        //**** do this last ****

        dda_timer.start();                              // start the DDA timer if not already running

    // handle dwells and commands
    } else if (st_pre.block_type == BLOCK_TYPE_DWELL) {
        st_run.dwell_ticks_downcount = st_pre.dwell_ticks;
        SysTickTimer.registerEvent(&dwell_systick_event); // We now use SysTick events to handle dwells

    // handle synchronous commands
    } else if (st_pre.block_type == BLOCK_TYPE_COMMAND) {
        mp_runtime_command(st_pre.bf);
        
    } // else null - which is okay in many cases

    // all other cases drop to here (e.g. Null moves after Mcodes skip to here)
    st_pre.block_type = BLOCK_TYPE_NULL;
    st_pre.buffer_state = PREP_BUFFER_OWNED_BY_EXEC;    // we are done with the prep buffer - flip the flag back
    st_request_exec_move();                             // exec and prep next move
}

/***********************************************************************************
 * st_prep_line() - Prepare the next move for the loader
 *
 *  This function does the math on the next pulse segment and gets it ready for
 *  the loader. It deals with all the DDA optimizations and timer setups so that
 *  loading can be performed as rapidly as possible. It works in joint space
 *  (motors) and it works in steps, not length units. All args are provided as
 *  floats and converted to their appropriate integer types for the loader.
 *
 * Args:
 *    - travel_steps[] are signed relative motion in steps for each motor. Steps are
 *      floats that typically have fractional values (fractional steps). The sign
 *      indicates direction. Motors that are not in the move should be 0 steps on input.
 *
 *    - following_error[] is a vector of measured errors to the step count. Used for correction.
 *
 *    - segment_time - how many minutes the segment should run. If timing is not
 *      100% accurate this will affect the move velocity, but not the distance traveled.
 *
 * NOTE:  Many of the expressions are sensitive to casting and execution order to avoid long-term
 *        accuracy errors due to floating point round off. One earlier failed attempt was:
 *          dda_ticks_X_substeps = (int32_t)((microseconds/1000000) * f_dda * dda_substeps);
 */

stat_t st_prep_line(float travel_steps[], float following_error[], float segment_time)
{
    // trap assertion failures and other conditions that would prevent queuing the line
    if (st_pre.buffer_state != PREP_BUFFER_OWNED_BY_EXEC) {     // never supposed to happen
        return (cm_panic(STAT_INTERNAL_ERROR, "st_prep_line() prep sync error"));
    } else if (isinf(segment_time)) {                           // never supposed to happen
        return (cm_panic(STAT_PREP_LINE_MOVE_TIME_IS_INFINITE, "st_prep_line()"));
    } else if (isnan(segment_time)) {                           // never supposed to happen
        return (cm_panic(STAT_PREP_LINE_MOVE_TIME_IS_NAN, "st_prep_line()"));
//    } else if (segment_time < EPSILON) {
//        return (STAT_MINIMUM_TIME_MOVE);
    }
    // setup segment parameters
    // - dda_ticks is the integer number of DDA clock ticks needed to play out the segment
    // - ticks_X_substeps is the maximum depth of the DDA accumulator (as a negative number)

    //st_pre.dda_period = _f_to_period(FREQUENCY_DDA);                // FYI: this is a constant
    st_pre.dda_ticks = (int32_t)(segment_time * 60 * FREQUENCY_DDA);// NB: converts minutes to seconds
    st_pre.dda_ticks_X_substeps = st_pre.dda_ticks * DDA_SUBSTEPS;

    // setup motor parameters

    float correction_steps;
    for (uint8_t motor=0; motor<MOTORS; motor++) {          // remind us that this is motors, not axes

        // Skip this motor if there are no new steps. Leave all other values intact.
        if (fp_ZERO(travel_steps[motor])) {
            st_pre.mot[motor].substep_increment = 0;        // substep increment also acts as a motor flag
            continue;
        }

        // Setup the direction, compensating for polarity.
        // Set the step_sign which is used by the stepper ISR to accumulate step position

        if (travel_steps[motor] >= 0) {                    // positive direction
            st_pre.mot[motor].direction = DIRECTION_CW ^ st_cfg.mot[motor].polarity;
            st_pre.mot[motor].step_sign = 1;
        } else {
            st_pre.mot[motor].direction = DIRECTION_CCW ^ st_cfg.mot[motor].polarity;
            st_pre.mot[motor].step_sign = -1;
        }

        // Detect segment time changes and setup the accumulator correction factor and flag.
        // Putting this here computes the correct factor even if the motor was dormant for some
        // number of previous moves. Correction is computed based on the last segment time actually used.

        if (fabs(segment_time - st_pre.mot[motor].prev_segment_time) > 0.0000001) { // highly tuned FP != compare
            if (fp_NOT_ZERO(st_pre.mot[motor].prev_segment_time)) {                    // special case to skip first move
                st_pre.mot[motor].accumulator_correction_flag = true;
                st_pre.mot[motor].accumulator_correction = segment_time / st_pre.mot[motor].prev_segment_time;
            }
            st_pre.mot[motor].prev_segment_time = segment_time;
        }

        // 'Nudge' correction strategy. Inject a single, scaled correction value then hold off
        // NOTE: This clause can be commented out to test for numerical accuracy and accumulating errors
        if ((--st_pre.mot[motor].correction_holdoff < 0) &&
            (fabs(following_error[motor]) > STEP_CORRECTION_THRESHOLD)) {

            st_pre.mot[motor].correction_holdoff = STEP_CORRECTION_HOLDOFF;
            correction_steps = following_error[motor] * STEP_CORRECTION_FACTOR;

            if (correction_steps > 0) {
                correction_steps = min3(correction_steps, fabs(travel_steps[motor]), STEP_CORRECTION_MAX);
            } else {
                correction_steps = max3(correction_steps, -fabs(travel_steps[motor]), -STEP_CORRECTION_MAX);
            }
            st_pre.mot[motor].corrected_steps += correction_steps;
            travel_steps[motor] -= correction_steps;
        }

        // Compute substeb increment. The accumulator must be *exactly* the incoming
        // fractional steps times the substep multiplier or positional drift will occur.
        // Rounding is performed to eliminate a negative bias in the uint32 conversion
        // that results in long-term negative drift. (fabs/round order doesn't matter)

        st_pre.mot[motor].substep_increment = round(fabs(travel_steps[motor] * DDA_SUBSTEPS));
    }
    st_pre.block_type = BLOCK_TYPE_ALINE;
    st_pre.buffer_state = PREP_BUFFER_OWNED_BY_LOADER;    // signal that prep buffer is ready
    return (STAT_OK);
}

/*
 * st_prep_null() - Keeps the loader happy. Otherwise performs no action
 */

void st_prep_null()
{
    st_pre.block_type = BLOCK_TYPE_NULL;
    st_pre.buffer_state = PREP_BUFFER_OWNED_BY_EXEC;    // signal that prep buffer is empty
}

/*
 * st_prep_command() - Stage command to execution
 */

void st_prep_command(void *bf)
{
    st_pre.block_type = BLOCK_TYPE_COMMAND;
    st_pre.bf = (mpBuf_t *)bf;
    st_pre.buffer_state = PREP_BUFFER_OWNED_BY_LOADER;    // signal that prep buffer is ready
}

/*
 * st_prep_dwell()      - Add a dwell to the move buffer
 */

void st_prep_dwell(float microseconds)
{
    st_pre.block_type = BLOCK_TYPE_DWELL;
    // we need dwell_ticks to be at least 1
    st_pre.dwell_ticks = std::max((uint32_t)((microseconds/1000000) * FREQUENCY_DWELL), 1UL);
    st_pre.buffer_state = PREP_BUFFER_OWNED_BY_LOADER;    // signal that prep buffer is ready
}

/*
 * st_prep_out_of_band_dwell()
 *
 * Add a dwell to the loader without going through the planner buffers.
 * Only usable while exec isn't running, e.g. in feedhold or stopped states.
 * Otherwise it is skipped.
 */

void st_prep_out_of_band_dwell(float microseconds)
{
    if (!st_runtime_isbusy()) {
        st_prep_dwell(microseconds);
        st_pre.buffer_state = PREP_BUFFER_OWNED_BY_LOADER;    // signal that prep buffer is ready
        st_request_load_move();
    }    
}

/*
 * _set_hw_microsteps() - set microsteps in hardware
 */

static void _set_hw_microsteps(const uint8_t motor, const uint8_t microsteps)
{
    if (motor >= MOTORS) { return; }

    Motors[motor]->setMicrosteps(microsteps);
}

/***********************************************************************************
 * CONFIGURATION AND INTERFACE FUNCTIONS
 * Functions to get and set variables from the cfgArray table
 ***********************************************************************************/

/* HELPERS
 * _motor()         - motor number as an index or -1 if na
 */

static int8_t _motor(const index_t index)
{
    char c = cfgArray[index].token[0];
    return (isdigit(c) ? c-0x31 : -1 ); // 0x30 + 1 offsets motor 1 to == 0
}

/*
 * _set_motor_steps_per_unit() - what it says
 * This function will need to be rethought if microstep morphing is implemented
 */

static float _set_motor_steps_per_unit(nvObj_t *nv)
{
    uint8_t m = _motor(nv->index);
    st_cfg.mot[m].units_per_step = (st_cfg.mot[m].travel_rev * st_cfg.mot[m].step_angle) / 
                                   (360 * st_cfg.mot[m].microsteps);

    st_cfg.mot[m].steps_per_unit = 1/st_cfg.mot[m].units_per_step;
    return (st_cfg.mot[m].steps_per_unit);
}

/* PER-MOTOR FUNCTIONS
 *
 * st_get_ma() - get motor axis mapping
 * st_set_ma() - set motor axis mapping
 * st_get_sa() - get motor step angle
 * st_set_sa() - set motor step angle
 * st_get_tr() - get travel per motor revolution
 * st_set_tr() - set travel per motor revolution
 * st_get_mi() - get motor microsteps
 * st_set_mi() - set motor microsteps
 * 
 * st_set_pm() - set motor power mode
 * st_get_pm() - get motor power mode
 * st_set_pl() - set motor power level
 */

// motor axis mapping
stat_t st_get_ma(nvObj_t *nv) { return(get_int(nv, st_cfg.mot[_motor(nv->index)].motor_map)); }
stat_t st_set_ma(nvObj_t *nv) { return(set_int(nv, st_cfg.mot[_motor(nv->index)].motor_map, 0, AXES)); }

// step angle
stat_t st_get_sa(nvObj_t *nv) { return(get_float(nv, st_cfg.mot[_motor(nv->index)].step_angle)); }
stat_t st_set_sa(nvObj_t *nv)
{
    ritorno(set_float_range(nv, st_cfg.mot[_motor(nv->index)].step_angle, 0.001, 360));
    _set_motor_steps_per_unit(nv);
    return(STAT_OK);
}

// travel per revolution
stat_t st_get_tr(nvObj_t *nv) { return(get_float(nv, st_cfg.mot[_motor(nv->index)].travel_rev)); }
stat_t st_set_tr(nvObj_t *nv)
{
    ritorno(set_float_range(nv, st_cfg.mot[_motor(nv->index)].travel_rev, 0.0001, 1000000));
    _set_motor_steps_per_unit(nv);
    return(STAT_OK);
}

// microsteps
stat_t st_get_mi(nvObj_t *nv) { return(get_int(nv, st_cfg.mot[_motor(nv->index)].microsteps)); }
stat_t st_set_mi(nvObj_t *nv)
{
    if (nv->value <= 0) {
        nv->valuetype = TYPE_NULL;
        return (STAT_INPUT_LESS_THAN_MIN_VALUE);
    }

    uint8_t mi = (uint8_t)nv->value;
    if ((mi != 1) && (mi != 2) && (mi != 4) && (mi != 8) && (mi != 16) && (mi != 32)) {
        nv_add_conditional_message((const char *)"*** WARNING *** Setting non-standard microstep value");
    }
    // set it anyway, even if it's unsupported
    ritorno(set_int(nv, st_cfg.mot[_motor(nv->index)].microsteps, 1, 255));
    _set_motor_steps_per_unit(nv);
    _set_hw_microsteps(_motor(nv->index), (uint8_t)nv->value);
    return (STAT_OK);
}

// motor steps per unit (direct)
stat_t st_get_su(nvObj_t *nv) 
{ 
    return(get_float(nv, st_cfg.mot[_motor(nv->index)].steps_per_unit)); 
}

stat_t st_set_su(nvObj_t *nv)
{
    // Don't set a zero or negative value - just calculate based on sa, tr, and mi
    // This way, if STEPS_PER_UNIT is set to 0 it is unused and we get the computed value
    if(nv->value <= 0) {
        nv->value = _set_motor_steps_per_unit(nv);
        return(STAT_OK);
    }

    // Do unit conversion here because it's a reciprocal value (rather than process_incoming_float())
    if (cm_get_units_mode(MODEL) == INCHES) {
        if (cm_get_axis_type(nv) == AXIS_TYPE_LINEAR) {
            nv->value *= INCHES_PER_MM;
        }
    }    
    uint8_t m = _motor(nv->index);
    st_cfg.mot[m].steps_per_unit = nv->value;
    st_cfg.mot[m].units_per_step = 1.0/st_cfg.mot[m].steps_per_unit;

    // Scale TR so all the other values make sense
    // You could scale any one of the other values, but TR makes the most sense
    st_cfg.mot[m].travel_rev = (360.0 * st_cfg.mot[m].microsteps) / 
                               (st_cfg.mot[m].steps_per_unit * st_cfg.mot[m].step_angle);
    return(STAT_OK);
}

// polarity
stat_t st_get_po(nvObj_t *nv) { return(get_int(nv, st_cfg.mot[_motor(nv->index)].polarity)); }
stat_t st_set_po(nvObj_t *nv) { return(set_int(nv, st_cfg.mot[_motor(nv->index)].polarity, 0, 1)); }

// power management mode
stat_t st_get_pm(nvObj_t *nv)
{
    nv->value = (float)Motors[_motor(nv->index)]->getPowerMode();
    nv->valuetype = TYPE_INT;
    return (STAT_OK);
}

stat_t st_set_pm(nvObj_t *nv)
{
    // Test the value without setting it, then setPowerMode() now
    // to both set and take effect immediately.
    ritorno(set_int(nv, (uint8_t &)cs.null, 0, MOTOR_POWER_MODE_MAX_VALUE ));
    Motors[_motor(nv->index)]->setPowerMode((stPowerMode)nv->value);
    return (STAT_OK);
}

/*
 * st_get_pl() - get motor power level
 * st_set_pl() - set motor power level
 *
 *  Input value may vary from 0.000 to 1.000 The setting is scaled to allowable PWM range.
 *  This function sets both the scaled and dynamic power levels, and applies the
 *  scaled value to the vref.
 */
stat_t st_get_pl(nvObj_t *nv) { return(get_float(nv, st_cfg.mot[_motor(nv->index)].power_level)); }
stat_t st_set_pl(nvObj_t *nv)
{
    uint8_t m = _motor(nv->index);
    ritorno(set_float_range(nv, st_cfg.mot[m].power_level, 0.0, 1.0));
    st_cfg.mot[m].power_level_scaled = (nv->value * POWER_LEVEL_SCALE_FACTOR);
    st_run.mot[m].power_level_dynamic = (st_cfg.mot[m].power_level_scaled);
    Motors[m]->setPowerLevel(st_cfg.mot[m].power_level_scaled);
    return(STAT_OK);
}

/*
 * st_get_pwr()	- get current motor power
 *
 *  Returns the current power level of the motor given it's enable/disable state
 *  Returns 0.0 if motor is de-energized or disabled
 *  Can be extended to report idle setback by changing getCurrentPowerLevel()
 */
stat_t st_get_pwr(nvObj_t *nv)
{
    // this is kind of a hack to extract the motor number from the table
    uint8_t motor = (cfgArray[nv->index].token[3] & 0x0F) - 1;
    if (motor > MOTORS) { return STAT_INPUT_VALUE_RANGE_ERROR; };

    nv->value = Motors[motor]->getCurrentPowerLevel(motor);
	nv->valuetype = TYPE_FLOAT;
    nv->precision = cfgArray[nv->index].precision;
	return (STAT_OK);
}

/* GLOBAL FUNCTIONS (SYSTEM LEVEL)
 *
 * st_get_mt() - get motor timeout in seconds
 * st_set_mt() - set motor timeout in seconds
 * st_set_md() - disable motor power
 * st_set_me() - enable motor power
 * st_set_md() - disable motor power
 * st_get_dw() - get remaining dwell time
 *
 * Calling me or md with NULL will enable or disable all motors
 * Setting a value of 0 will enable or disable all motors
 * Setting a value from 1 to MOTORS will enable or disable that motor only
 */

stat_t st_get_mt(nvObj_t *nv) { return(get_float(nv, st_cfg.motor_power_timeout)); }
stat_t st_set_mt(nvObj_t *nv) { return(set_float_range(nv, st_cfg.motor_power_timeout,
                                                           MOTOR_TIMEOUT_SECONDS_MIN,
                                                           MOTOR_TIMEOUT_SECONDS_MAX)); }

// Make sure this function is not part of initialization --> f00
// nv->value is seconds of timeout
stat_t st_set_me(nvObj_t *nv)    
{
    for (uint8_t motor = MOTOR_1; motor < MOTORS; motor++) {
        Motors[motor]->enable(nv->value);   // nv->value is the timeout or 0 for default
    }
    return (STAT_OK);
}

// Make sure this function is not part of initialization --> f00
// nv-value is motor to disable, or 0 for all motors
stat_t st_set_md(nvObj_t *nv)    
{
    if (nv->value < 0) {
        nv->valuetype = TYPE_NULL;
        return (STAT_INPUT_LESS_THAN_MIN_VALUE);
    }
    if (nv->value > MOTORS) {
        nv->valuetype = TYPE_NULL;
        return (STAT_INPUT_EXCEEDS_MAX_VALUE);
    }    
    // de-energize all motors
    if ((uint8_t)nv->value == 0) {      // 0 means all motors
        for (uint8_t motor = MOTOR_1; motor < MOTORS; motor++) {
            Motors[motor]->disable();
        }
    } else {                            // otherwise it's just one motor
         Motors[(uint8_t)nv->value -1]->disable();
    }
    return (STAT_OK);
}

stat_t st_get_dw(nvObj_t *nv) 
{
    nv->value = st_run.dwell_ticks_downcount;
    nv->valuetype = TYPE_INT;
    return (STAT_OK);
}

/***********************************************************************************
 * TEXT MODE SUPPORT
 * Functions to print variables from the cfgArray table
 ***********************************************************************************/

#ifdef __TEXT_MODE

static const char msg_units0[] = " in";    // used by generic print functions
static const char msg_units1[] = " mm";
static const char msg_units2[] = " deg";
static const char *const msg_units[] = { msg_units0, msg_units1, msg_units2 };
#define DEGREE_INDEX 2

static const char fmt_me[] = "motors energized\n";
static const char fmt_md[] = "motors de-energized\n";
static const char fmt_mt[] = "[mt]  motor idle timeout%14.2f seconds\n";
static const char fmt_0ma[] = "[%s%s] m%s map to axis%15d [0=X,1=Y,2=Z...]\n";
static const char fmt_0sa[] = "[%s%s] m%s step angle%20.3f%s\n";
static const char fmt_0tr[] = "[%s%s] m%s travel per revolution%10.4f%s\n";
static const char fmt_0mi[] = "[%s%s] m%s microsteps%16d [1,2,4,8,16,32]\n";
static const char fmt_0su[] = "[%s%s] m%s steps per unit %17.5f steps per%s\n";
static const char fmt_0po[] = "[%s%s] m%s polarity%18d [0=normal,1=reverse]\n";
static const char fmt_0pm[] = "[%s%s] m%s power management%10d [0=disabled,1=always on,2=in cycle,3=when moving]\n";
static const char fmt_0pl[] = "[%s%s] m%s motor power level%13.3f [0.000=minimum, 1.000=maximum]\n";
static const char fmt_pwr[] = "[%s%s] Motor %c power level:%12.3f\n";

void st_print_me(nvObj_t *nv) { text_print(nv, fmt_me);}    // TYPE_NULL - message only
void st_print_md(nvObj_t *nv) { text_print(nv, fmt_md);}    // TYPE_NULL - message only
void st_print_mt(nvObj_t *nv) { text_print(nv, fmt_mt);}    // TYPE_FLOAT

static void _print_motor_int(nvObj_t *nv, const char *format)
{
    sprintf(cs.out_buf, format, nv->group, nv->token, nv->group, (int)nv->value);
    xio_writeline(cs.out_buf);
}

static void _print_motor_flt(nvObj_t *nv, const char *format)
{
    sprintf(cs.out_buf, format, nv->group, nv->token, nv->group, nv->value);
    xio_writeline(cs.out_buf);
}

static void _print_motor_flt_units(nvObj_t *nv, const char *format, uint8_t units)
{
    sprintf(cs.out_buf, format, nv->group, nv->token, nv->group, nv->value, GET_TEXT_ITEM(msg_units, units));
    xio_writeline(cs.out_buf);
}

static void _print_motor_pwr(nvObj_t *nv, const char *format)
{
    sprintf(cs.out_buf, format, nv->group, nv->token, nv->token[0], nv->value);
    xio_writeline(cs.out_buf);
}

void st_print_ma(nvObj_t *nv) { _print_motor_int(nv, fmt_0ma);}
void st_print_sa(nvObj_t *nv) { _print_motor_flt_units(nv, fmt_0sa, DEGREE_INDEX);}
void st_print_tr(nvObj_t *nv) { _print_motor_flt_units(nv, fmt_0tr, cm_get_units_mode(MODEL));}
void st_print_mi(nvObj_t *nv) { _print_motor_int(nv, fmt_0mi);}
void st_print_su(nvObj_t *nv) { _print_motor_flt_units(nv, fmt_0su, cm_get_units_mode(MODEL));}
void st_print_po(nvObj_t *nv) { _print_motor_int(nv, fmt_0po);}
void st_print_pm(nvObj_t *nv) { _print_motor_int(nv, fmt_0pm);}
void st_print_pl(nvObj_t *nv) { _print_motor_flt(nv, fmt_0pl);}
void st_print_pwr(nvObj_t *nv){ _print_motor_pwr(nv, fmt_pwr);}

#endif // __TEXT_MODE<|MERGE_RESOLUTION|>--- conflicted
+++ resolved
@@ -351,16 +351,10 @@
 
 void st_request_exec_move()
 {
-<<<<<<< HEAD
     if (st_pre.buffer_state == PREP_BUFFER_OWNED_BY_EXEC) { // bother interrupting
         exec_timer.setInterruptPending();
         return;
     }
-=======
-    stepper_debug("e");
-    exec_timer.setInterruptPending();
-    stepper_debug("!\n");
->>>>>>> 660eedaf
 }
 
 namespace Motate {    // Define timer inside Motate namespace
@@ -433,9 +427,8 @@
     // Be aware that dda_ticks_downcount must equal zero for the loader to run.
     // So the initial load must also have this set to zero as part of initialization
     if (st_runtime_isbusy()) {
-        return;                                                 // exit if the runtime is busy
-    }
-<<<<<<< HEAD
+        return;                     // exit if the runtime is busy
+    }
 
     // If there are no moves to load start motor power timeouts
     if (st_pre.buffer_state != PREP_BUFFER_OWNED_BY_LOADER) {
@@ -444,24 +437,6 @@
     //  }
 
         // loop unrolled version
-=======
-    if (st_pre.buffer_state != PREP_BUFFER_OWNED_BY_LOADER) {    // if there are no moves to load...
-
-        if (cm.motion_state == MOTION_RUN)  {
-#if IN_DEBUGGER == 1
-//#warning debbugger REQUIRED for running this firmware!
-//            __asm__("BKPT"); // attempted to _load_move with PREP_BUFFER_OWNED_BY_EXEC and cm.motion_state == MOTION_RUN
-#endif
-            st_request_exec_move();
-            return;
-        }
-
-	// ...start motor power timeouts
-	//	for (uint8_t motor = MOTOR_1; motor < MOTORS; motor++) {
-	//		Motors[motor]->motionStopped();    
-	//  }
-	// loop unrolled version
->>>>>>> 660eedaf
         motor_1.motionStopped();    // ...start motor power timeouts
         motor_2.motionStopped();
 #if (MOTORS > 2)
