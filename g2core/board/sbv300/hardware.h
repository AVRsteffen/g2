/*
 * hardware.h - system hardware configuration
 * For: /board/sbv300
 * THIS FILE IS HARDWARE PLATFORM SPECIFIC - ARM version
 *
 * This file is part of the g2core project
 *
 * Copyright (c) 2013 - 2016 Alden S. Hart, Jr.
 * Copyright (c) 2013 - 2016 Robert Giseburt
 *
 * This file ("the software") is free software: you can redistribute it and/or modify
 * it under the terms of the GNU General Public License, version 2 as published by the
 * Free Software Foundation. You should have received a copy of the GNU General Public
 * License, version 2 along with the software.  If not, see <http://www.gnu.org/licenses/> .
 *
 * As a special exception, you may use this file as part of a software library without
 * restriction. Specifically, if other files instantiate templates or use macros or
 * inline functions from this file, or you compile this file and link it with  other
 * files to produce an executable, this file does not by itself cause the resulting
 * executable to be covered by the GNU General Public License. This exception does not
 * however invalidate any other reasons why the executable file might be covered by the
 * GNU General Public License.
 *
 * THE SOFTWARE IS DISTRIBUTED IN THE HOPE THAT IT WILL BE USEFUL, BUT WITHOUT ANY
 * WARRANTY OF ANY KIND, EXPRESS OR IMPLIED, INCLUDING BUT NOT LIMITED TO THE WARRANTIES
 * OF MERCHANTABILITY, FITNESS FOR A PARTICULAR PURPOSE AND NONINFRINGEMENT. IN NO EVENT
 * SHALL THE AUTHORS OR COPYRIGHT HOLDERS BE LIABLE FOR ANY CLAIM, DAMAGES OR OTHER
 * LIABILITY, WHETHER IN AN ACTION OF CONTRACT, TORT OR OTHERWISE, ARISING FROM, OUT OF
 * OR IN CONNECTION WITH THE SOFTWARE OR THE USE OR OTHER DEALINGS IN THE SOFTWARE.
 */

#include "config.h"
#include "error.h"

#ifndef HARDWARE_H_ONCE
#define HARDWARE_H_ONCE

/*--- Hardware platform enumerations ---*/

#define G2CORE_HARDWARE_PLATFORM    "sbv300"
#define G2CORE_HARDWARE_VERSION     "k"

/***** Axes, motors & PWM channels used by the application *****/
// Axes, motors & PWM channels must be defines (not enums) so expressions like this:
//  #if (MOTORS >= 6)  will work

<<<<<<< HEAD
#define AXES 6         // number of axes supported in this version
#define HOMING_AXES 4  // number of axes that can be homed (assumes Zxyabc sequence)
#define MOTORS 4       // number of motors on the board
#define COORDS 6       // number of supported coordinate systems (1-6)
#define PWMS 2         // number of supported PWM channels

/*************************
 * Motate Setup          *
 *************************/
=======
#define AXES 6          // number of axes supported in this version
#define HOMING_AXES 4   // number of axes that can be homed (assumes Zxyabc sequence)
#define MOTORS 4        // number of motors on the board
#define COORDS 6        // number of supported coordinate systems (index starts at 1)
#define PWMS 2          // number of supported PWM channels
#define TOOLS 32        // number of entries in tool table (index starts at 1)

////////////////////////////
/////// ARM SETTINGS ///////
////////////////////////////
>>>>>>> adcd0af6

#include "MotatePins.h"
#include "MotateTimers.h" // for TimerChanel<> and related...
#include "MotateServiceCall.h" // for ServiceCall<>

using Motate::TimerChannel;
using Motate::ServiceCall;

using Motate::pin_number;
using Motate::Pin;
using Motate::PWMOutputPin;
using Motate::OutputPin;

/*************************
 * Global System Defines *
 *************************/

#define MILLISECONDS_PER_TICK 1			// MS for system tick (systick * N)
<<<<<<< HEAD
#define SYS_ID_DIGITS 16                // actual digits in system ID (up to 16)
=======
#define SYS_ID_DIGITS 12                // actual digits in system ID (up to 16)
>>>>>>> adcd0af6
#define SYS_ID_LEN 24					// total length including dashes and NUL

/************************************************************************************
 **** ARM SAM3X8E SPECIFIC HARDWARE *************************************************
 ************************************************************************************/

/**** Resource Assignment via Motate ****
 *
 * This section defines resource usage for pins, timers, PWM channels, communications
 * and other resources. Please refer to /motate/utility/SamPins.h, SamTimers.h and
 * other files for pinouts and other configuration details.
 *
 * Commenting out or #ifdef'ing out definitions below will cause the compiler to
 * drop references to these resources from the compiled code. This will reduce
 * compiled code size and runtime CPU cycles. E.g. if you are compiling for a 3 motor,
 * XYZ axis config commenting out the higher motors and axes here will remove them
 * from later code (using the motate .isNull() test).
 */

/* Interrupt usage and priority
 *
 * The following interrupts are defined w/indicated priorities
 *
 *	 0	DDA_TIMER (3) for step pulse generation
 *	 1	DWELL_TIMER (4) for dwell timing
 *	 2	LOADER software generated interrupt (STIR / SGI)
 *	 3	Serial read character interrupt
 *	 4	EXEC software generated interrupt (STIR / SGI)
 *	 5	Serial write character interrupt
 */

/**** Stepper DDA and dwell timer settings ****/

//#define FREQUENCY_DDA		200000UL		// Hz step frequency. Interrupts actually fire at 2x (400 KHz)
#define FREQUENCY_DDA		150000UL		// Hz step frequency. Interrupts actually fire at 2x (300 KHz)
#define FREQUENCY_DWELL		1000UL
#define FREQUENCY_SGI		200000UL		// 200,000 Hz means software interrupts will fire 5 uSec after being called

/**** Motate Definitions ****/

// Timer definitions. See stepper.h and other headers for setup
typedef TimerChannel<3,0> dda_timer_type;	// stepper pulse generation in stepper.cpp
typedef TimerChannel<4,0> load_timer_type;	// request load timer in stepper.cpp
typedef ServiceCall<1> exec_timer_type;	// request exec timer in stepper.cpp
typedef ServiceCall<2> fwd_plan_timer_type;	// request exec timer in stepper.cpp

// Pin assignments

pin_number indicator_led_pin_num = Motate::kLED_USBRXPinNumber;
static PWMOutputPin<indicator_led_pin_num> IndicatorLed;

// Init these to input to keep them high-z
static Pin<Motate::kSPI0_MISOPinNumber> spi_miso_pin(Motate::kInput);
static Pin<Motate::kSPI0_MOSIPinNumber> spi_mosi_pin(Motate::kInput);
static Pin<Motate::kSPI0_SCKPinNumber>  spi_sck_pin(Motate::kInput);

/**** Motate Global Pin Allocations ****/

//static OutputPin<kSocket1_SPISlaveSelectPinNumber> spi_ss1_pin;
//static OutputPin<kSocket2_SPISlaveSelectPinNumber> spi_ss2_pin;
//static OutputPin<kSocket3_SPISlaveSelectPinNumber> spi_ss3_pin;
//static OutputPin<kSocket4_SPISlaveSelectPinNumber> spi_ss4_pin;
//static OutputPin<kSocket5_SPISlaveSelectPinNumber> spi_ss5_pin;
//static OutputPin<kSocket6_SPISlaveSelectPinNumber> spi_ss6_pin;
static OutputPin<Motate::kKinen_SyncPinNumber> kinen_sync_pin;

static OutputPin<Motate::kGRBL_ResetPinNumber> grbl_reset_pin;
static OutputPin<Motate::kGRBL_FeedHoldPinNumber> grbl_feedhold_pin;
static OutputPin<Motate::kGRBL_CycleStartPinNumber> grbl_cycle_start_pin;

static OutputPin<Motate::kGRBL_CommonEnablePinNumber> motor_common_enable_pin;
static OutputPin<Motate::kSpindle_EnablePinNumber> spindle_enable_pin;
static OutputPin<Motate::kSpindle_DirPinNumber> spindle_dir_pin;

// NOTE: In the v9 and the Due the flood and mist coolants are mapped to a the same pin
//static OutputPin<kCoolant_EnablePinNumber> coolant_enable_pin;
static OutputPin<Motate::kCoolant_EnablePinNumber> flood_enable_pin;
static OutputPin<Motate::kCoolant_EnablePinNumber> mist_enable_pin;

// Input pins are defined in gpio.cpp

/********************************
 * Function Prototypes (Common) *
 ********************************/

void hardware_init(void);			// master hardware init
stat_t hardware_periodic();  // callback from the main loop (time sensitive)
void hw_hard_reset(void);
stat_t hw_flash(nvObj_t *nv);

stat_t hw_get_fb(nvObj_t *nv);
stat_t hw_get_fv(nvObj_t *nv);
stat_t hw_get_hp(nvObj_t *nv);
stat_t hw_get_hv(nvObj_t *nv);
stat_t hw_get_fbs(nvObj_t *nv);
stat_t hw_get_fbc(nvObj_t *nv);
stat_t hw_get_id(nvObj_t *nv);

#ifdef __TEXT_MODE

    void hw_print_fb(nvObj_t *nv);
    void hw_print_fv(nvObj_t *nv);
    void hw_print_fbs(nvObj_t *nv);
    void hw_print_fbc(nvObj_t *nv);
    void hw_print_hp(nvObj_t *nv);
    void hw_print_hv(nvObj_t *nv);
    void hw_print_id(nvObj_t *nv);

#else

    #define hw_print_fb tx_print_stub
    #define hw_print_fv tx_print_stub
    #define hw_print_fbs tx_print_stub
    #define hw_print_fbc tx_print_stub
    #define hw_print_hp tx_print_stub
    #define hw_print_hv tx_print_stub
    #define hw_print_id tx_print_stub

#endif // __TEXT_MODE

#endif	// end of include guard: HARDWARE_H_ONCE<|MERGE_RESOLUTION|>--- conflicted
+++ resolved
@@ -44,28 +44,16 @@
 // Axes, motors & PWM channels must be defines (not enums) so expressions like this:
 //  #if (MOTORS >= 6)  will work
 
-<<<<<<< HEAD
 #define AXES 6         // number of axes supported in this version
 #define HOMING_AXES 4  // number of axes that can be homed (assumes Zxyabc sequence)
 #define MOTORS 4       // number of motors on the board
 #define COORDS 6       // number of supported coordinate systems (1-6)
 #define PWMS 2         // number of supported PWM channels
+#define TOOLS 32        // number of entries in tool table (index starts at 1)
 
 /*************************
  * Motate Setup          *
  *************************/
-=======
-#define AXES 6          // number of axes supported in this version
-#define HOMING_AXES 4   // number of axes that can be homed (assumes Zxyabc sequence)
-#define MOTORS 4        // number of motors on the board
-#define COORDS 6        // number of supported coordinate systems (index starts at 1)
-#define PWMS 2          // number of supported PWM channels
-#define TOOLS 32        // number of entries in tool table (index starts at 1)
-
-////////////////////////////
-/////// ARM SETTINGS ///////
-////////////////////////////
->>>>>>> adcd0af6
 
 #include "MotatePins.h"
 #include "MotateTimers.h" // for TimerChanel<> and related...
@@ -84,11 +72,7 @@
  *************************/
 
 #define MILLISECONDS_PER_TICK 1			// MS for system tick (systick * N)
-<<<<<<< HEAD
 #define SYS_ID_DIGITS 16                // actual digits in system ID (up to 16)
-=======
-#define SYS_ID_DIGITS 12                // actual digits in system ID (up to 16)
->>>>>>> adcd0af6
 #define SYS_ID_LEN 24					// total length including dashes and NUL
 
 /************************************************************************************
