/*
 * hardware.h - system hardware configuration
 *				THIS FILE IS HARDWARE PLATFORM SPECIFIC - ARM version
 *
 * This file is part of the g2core project
 *
 * Copyright (c) 2013 - 2016 Alden S. Hart, Jr.
 * Copyright (c) 2013 - 2016 Robert Giseburt
 *
 * This file ("the software") is free software: you can redistribute it and/or modify
 * it under the terms of the GNU General Public License, version 2 as published by the
 * Free Software Foundation. You should have received a copy of the GNU General Public
 * License, version 2 along with the software.  If not, see <http://www.gnu.org/licenses/> .
 *
 * As a special exception, you may use this file as part of a software library without
 * restriction. Specifically, if other files instantiate templates or use macros or
 * inline functions from this file, or you compile this file and link it with  other
 * files to produce an executable, this file does not by itself cause the resulting
 * executable to be covered by the GNU General Public License. This exception does not
 * however invalidate any other reasons why the executable file might be covered by the
 * GNU General Public License.
 *
 * THE SOFTWARE IS DISTRIBUTED IN THE HOPE THAT IT WILL BE USEFUL, BUT WITHOUT ANY
 * WARRANTY OF ANY KIND, EXPRESS OR IMPLIED, INCLUDING BUT NOT LIMITED TO THE WARRANTIES
 * OF MERCHANTABILITY, FITNESS FOR A PARTICULAR PURPOSE AND NONINFRINGEMENT. IN NO EVENT
 * SHALL THE AUTHORS OR COPYRIGHT HOLDERS BE LIABLE FOR ANY CLAIM, DAMAGES OR OTHER
 * LIABILITY, WHETHER IN AN ACTION OF CONTRACT, TORT OR OTHERWISE, ARISING FROM, OUT OF
 * OR IN CONNECTION WITH THE SOFTWARE OR THE USE OR OTHER DEALINGS IN THE SOFTWARE.
 */

#include "config.h"
#include "error.h"

#ifndef HARDWARE_H_ONCE
#define HARDWARE_H_ONCE


/*--- Hardware platform enumerations ---*/

enum hwPlatform {
    HM_PLATFORM_NONE = 0,
    HW_PLATFORM_TINYG_XMEGA,    // TinyG code base on Xmega boards.
    HW_PLATFORM_G2_DUE,         // G2 code base on native Arduino Due
    HW_PLATFORM_V9              // G2 code base on v9 boards
};

#define HW_VERSION_TINYGV6      6
#define HW_VERSION_TINYGV7      7
#define HW_VERSION_TINYGV8      8

#define HW_VERSION_TINYGV9I     4
#define HW_VERSION_TINYGV9K     5


/***** Axes, motors & PWM channels used by the application *****/
// Axes, motors & PWM channels must be defines (not enums) so expressions like this:
//  #if (MOTORS >= 6)  will work

<<<<<<< HEAD
#define AXES 6          // number of axes supported in this version
#define HOMING_AXES 4   // number of axes that can be homed (assumes Zxyabc sequence)
#define MOTORS 2        // number of motors on the board
#define COORDS 6        // number of supported coordinate systems (index starts at 1)
#define PWMS 2          // number of supported PWM channels
#define TOOLS 32        // number of entries in tool table (index starts at 1)
=======
#define AXES 6         // number of axes supported in this version
#define HOMING_AXES 4  // number of axes that can be homed (assumes Zxyabc sequence)
#define MOTORS 3       // number of motors on the board
#define COORDS 6       // number of supported coordinate systems (1-6)
#define PWMS 2         // number of supported PWM channels
>>>>>>> a647d3a0


////////////////////////////
/////// ARM VERSION ////////
////////////////////////////

// ARM specific code start here

#include "MotatePins.h"
#include "MotateTimers.h"       // for TimerChanel<> and related...
#include "MotateServiceCall.h"  // for ServiceCall<>

using Motate::TimerChannel;
using Motate::ServiceCall;

using Motate::pin_number;
using Motate::Pin;
using Motate::PWMOutputPin;
using Motate::OutputPin;

/*************************
 * Global System Defines *
 *************************/

#define MILLISECONDS_PER_TICK 1  // MS for system tick (systick * N)
#define SYS_ID_DIGITS 12         // actual digits in system ID (up to 16)
#define SYS_ID_LEN 16            // total length including dashes and NUL

/************************************************************************************
 **** ARM SAM3X8E SPECIFIC HARDWARE *************************************************
 ************************************************************************************/

/**** Resource Assignment via Motate ****
 *
 * This section defines resource usage for pins, timers, PWM channels, communications
 * and other resources. Please refer to /motate/utility/SamPins.h, SamTimers.h and
 * other files for pinouts and other configuration details.
 *
 * Commenting out or #ifdef'ing out definitions below will cause the compiler to
 * drop references to these resources from the compiled code. This will reduce
 * compiled code size and runtime CPU cycles. E.g. if you are compiling for a 3 motor,
 * XYZ axis config commenting out the higher motors and axes here will remove them
 * from later code (using the motate .isNull() test).
 */

/* Interrupt usage and priority
 *
 * The following interrupts are defined w/indicated priorities
 *
 *	 0	DDA_TIMER (9) for step pulse generation
 *	 1	DWELL_TIMER (10) for dwell timing
 *	 2	LOADER software generated interrupt (STIR / SGI)
 *	 3	Serial read character interrupt
 *	 4	EXEC software generated interrupt (STIR / SGI)
 *	 5	Serial write character interrupt
 */

/**** Stepper DDA and dwell timer settings ****/

//#define FREQUENCY_DDA		200000UL		// Hz step frequency. Interrupts actually fire at 2x (400 KHz)
#define FREQUENCY_DDA 150000UL  // Hz step frequency. Interrupts actually fire at 2x (300 KHz)
#define FREQUENCY_DWELL 1000UL
#define FREQUENCY_SGI 200000UL  // 200,000 Hz means software interrupts will fire 5 uSec after being called

/**** Motate Definitions ****/

// Timer definitions. See stepper.h and other headers for setup
typedef TimerChannel<9, 0> dda_timer_type;      // stepper pulse generation in stepper.cpp
typedef TimerChannel<10, 0> load_timer_type;         // request load timer in stepper.cpp
typedef ServiceCall<1> exec_timer_type;         // request exec timer in stepper.cpp
typedef ServiceCall<2> fwd_plan_timer_type;     // request exec timer in stepper.cpp

// Pin assignments

pin_number                              indicator_led_pin_num = Motate::kLEDPWM_PinNumber;
static OutputPin<indicator_led_pin_num> IndicatorLed;

/**** Motate Global Pin Allocations ****/

// static OutputPin<kSocket1_SPISlaveSelectPinNumber> spi_ss1_pin;
// static OutputPin<kSocket2_SPISlaveSelectPinNumber> spi_ss2_pin;
// static OutputPin<kSocket3_SPISlaveSelectPinNumber> spi_ss3_pin;
// static OutputPin<kSocket4_SPISlaveSelectPinNumber> spi_ss4_pin;
// static OutputPin<kSocket5_SPISlaveSelectPinNumber> spi_ss5_pin;
// static OutputPin<kSocket6_SPISlaveSelectPinNumber> spi_ss6_pin;
static OutputPin<Motate::kKinen_SyncPinNumber> kinen_sync_pin;

static OutputPin<Motate::kGRBL_ResetPinNumber>      grbl_reset_pin;
static OutputPin<Motate::kGRBL_FeedHoldPinNumber>   grbl_feedhold_pin;
static OutputPin<Motate::kGRBL_CycleStartPinNumber> grbl_cycle_start_pin;

static OutputPin<Motate::kGRBL_CommonEnablePinNumber> motor_common_enable_pin;
static OutputPin<Motate::kSpindle_EnablePinNumber>    spindle_enable_pin;
static OutputPin<Motate::kSpindle_DirPinNumber>       spindle_dir_pin;

// NOTE: In the v9 and the Due the flood and mist coolants are mapped to a the same pin
// static OutputPin<kCoolant_EnablePinNumber> coolant_enable_pin;
static OutputPin<Motate::kCoolant_EnablePinNumber> flood_enable_pin;
static OutputPin<Motate::kCoolant_EnablePinNumber> mist_enable_pin;

// Input pins are defined in gpio.cpp

/********************************
 * Function Prototypes (Common) *
 ********************************/

void   hardware_init(void);  // master hardware init
stat_t hardware_periodic();  // callback from the main loop (time sensitive)
void   hw_hard_reset(void);
stat_t hw_flash(nvObj_t* nv);

stat_t hw_get_fbs(nvObj_t* nv);
stat_t hw_get_fbc(nvObj_t* nv);
stat_t hw_set_hv(nvObj_t* nv);
stat_t hw_get_id(nvObj_t* nv);

#ifdef __TEXT_MODE

void hw_print_fb(nvObj_t* nv);
void hw_print_fbs(nvObj_t* nv);
void hw_print_fbc(nvObj_t* nv);
void hw_print_fv(nvObj_t* nv);
void hw_print_cv(nvObj_t* nv);
void hw_print_hp(nvObj_t* nv);
void hw_print_hv(nvObj_t* nv);
void hw_print_id(nvObj_t* nv);

#else

#define hw_print_fb tx_print_stub
#define hw_print_fbs tx_print_stub
#define hw_print_fbc tx_print_stub
#define hw_print_fv tx_print_stub
#define hw_print_cv tx_print_stub
#define hw_print_hp tx_print_stub
#define hw_print_hv tx_print_stub
#define hw_print_id tx_print_stub

#endif  // __TEXT_MODE

#endif  // end of include guard: HARDWARE_H_ONCE<|MERGE_RESOLUTION|>--- conflicted
+++ resolved
@@ -56,21 +56,12 @@
 // Axes, motors & PWM channels must be defines (not enums) so expressions like this:
 //  #if (MOTORS >= 6)  will work
 
-<<<<<<< HEAD
 #define AXES 6          // number of axes supported in this version
 #define HOMING_AXES 4   // number of axes that can be homed (assumes Zxyabc sequence)
 #define MOTORS 2        // number of motors on the board
 #define COORDS 6        // number of supported coordinate systems (index starts at 1)
 #define PWMS 2          // number of supported PWM channels
 #define TOOLS 32        // number of entries in tool table (index starts at 1)
-=======
-#define AXES 6         // number of axes supported in this version
-#define HOMING_AXES 4  // number of axes that can be homed (assumes Zxyabc sequence)
-#define MOTORS 3       // number of motors on the board
-#define COORDS 6       // number of supported coordinate systems (1-6)
-#define PWMS 2         // number of supported PWM channels
->>>>>>> a647d3a0
-
 
 ////////////////////////////
 /////// ARM VERSION ////////
