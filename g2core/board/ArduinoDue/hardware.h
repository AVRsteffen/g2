--- conflicted
+++ resolved
@@ -74,11 +74,7 @@
  *************************/
 
 #define MILLISECONDS_PER_TICK 1			// MS for system tick (systick * N)
-<<<<<<< HEAD
 #define SYS_ID_DIGITS 16                // actual digits in system ID (up to 16)
-=======
-#define SYS_ID_DIGITS 12                // actual digits in system ID (up to 16)
->>>>>>> adcd0af6
 #define SYS_ID_LEN 24					// total length including dashes and NUL
 
 /************************************************************************************
