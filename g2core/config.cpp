/*
 * config.cpp - application independent configuration handling
 * This file is part of the g2core project
 *
 * Copyright (c) 2010 - 2017 Alden S. Hart, Jr.
 *
 * This file ("the software") is free software: you can redistribute it and/or modify
 * it under the terms of the GNU General Public License, version 2 as published by the
 * Free Software Foundation. You should have received a copy of the GNU General Public
 * License, version 2 along with the software.  If not, see <http://www.gnu.org/licenses/>.
 *
 * As a special exception, you may use this file as part of a software library without
 * restriction. Specifically, if other files instantiate templates or use macros or
 * inline functions from this file, or you compile this file and link it with  other
 * files to produce an executable, this file does not by itself cause the resulting
 * executable to be covered by the GNU General Public License. This exception does not
 * however invalidate any other reasons why the executable file might be covered by the
 * GNU General Public License.
 *
 * THE SOFTWARE IS DISTRIBUTED IN THE HOPE THAT IT WILL BE USEFUL, BUT WITHOUT ANY
 * WARRANTY OF ANY KIND, EXPRESS OR IMPLIED, INCLUDING BUT NOT LIMITED TO THE WARRANTIES
 * OF MERCHANTABILITY, FITNESS FOR A PARTICULAR PURPOSE AND NONINFRINGEMENT. IN NO EVENT
 * SHALL THE AUTHORS OR COPYRIGHT HOLDERS BE LIABLE FOR ANY CLAIM, DAMAGES OR OTHER
 * LIABILITY, WHETHER IN AN ACTION OF CONTRACT, TORT OR OTHERWISE, ARISING FROM, OUT OF
 * OR IN CONNECTION WITH THE SOFTWARE OR THE USE OR OTHER DEALINGS IN THE SOFTWARE.
 */
/*
 *  See config.h for a Config system overview and a bunch of details.
 */

#include "g2core.h"  // #1
#include "config.h"  // #2
#include "report.h"
#include "controller.h"
#include "canonical_machine.h"
#include "json_parser.h"
#include "text_parser.h"
#include "persistence.h"
#include "hardware.h"
#include "help.h"
#include "util.h"
#include "xio.h"

static void _set_defa(nvObj_t *nv, bool print);

/***********************************************************************************
 **** STRUCTURE ALLOCATIONS ********************************************************
 ***********************************************************************************/

nvStr_t nvStr;
nvList_t nvl;

/***********************************************************************************
 **** CODE *************************************************************************
 ***********************************************************************************/
/* Primary access points to functions bound to text mode / JSON functions
 * These gatekeeper functions check index ranges so others don't have to
 *
 * nv_set()     - Write a value or invoke a function - operates on single valued elements or groups
 * nv_get()     - Build a nvObj with the values from the target & return the value
 *                Populate nv body with single valued elements or groups (iterates)
 * nv_print()   - Output a formatted string for the value.
 * nv_persist() - persist value to non-volatile storage. Takes special cases into account
 */
stat_t nv_set(nvObj_t *nv)
{
    if (nv->index >= nv_index_max()) {
        return(STAT_INTERNAL_RANGE_ERROR);
    }
    return (((fptrCmd)cfgArray[nv->index].set)(nv));
}

stat_t nv_get(nvObj_t *nv)
{
    if (nv->index >= nv_index_max()) {
        return(STAT_INTERNAL_RANGE_ERROR);
    }
    return (((fptrCmd)cfgArray[nv->index].get)(nv));
}

void nv_print(nvObj_t *nv)
{
    if (nv->index >= nv_index_max()) {
        return;
    }
    ((fptrCmd)cfgArray[nv->index].print)(nv);
}

stat_t nv_persist(nvObj_t *nv)
{
    if (nv_index_lt_groups(nv->index) == false) {
        return(STAT_INTERNAL_RANGE_ERROR);
    }
    if (GET_TABLE_BYTE(flags) & F_PERSIST) {
        return(write_persistent_value(nv));
    }
    return (STAT_OK);
}

/************************************************************************************
 * config_init() - called once on hard reset
 *
 * Performs one of 2 actions:
 *  (1) if persistence is set up or out-of-rev load RAM and NVM with settings.h defaults
 *  (2) if persistence is set up and at current config version use NVM data for config
 *
 *  You can assume the cfg struct has been zeroed by a hard reset.
 *  Do not clear it as the version and build numbers have already been set by tg_init()
 *
 * NOTE: Config assertions are handled from the controller
 */
void config_init()
{
    nvObj_t *nv = nv_reset_nv_list();
    config_init_assertions();
    js.json_mode = JSON_MODE;                    // initial value until persistence is read
    _set_defa(nv, false);
    rpt_print_loading_configs_message();
}

/*
 * set_defaults() - reset persistence with default values for machine profile
 * _set_defa() - helper function and called directly from config_init()
 */

static void _set_defa(nvObj_t *nv, bool print)
{
    cm_set_units_mode(MILLIMETERS);         // must do inits in MM mode
    for (nv->index=0; nv_index_is_single(nv->index); nv->index++) {
        if (cfgArray[nv->index].flags & F_INITIALIZE) {
            if (cfgArray[nv->index].flags & F_ZERO) {
                nv->value = 0;
            } else {
                nv->value = cfgArray[nv->index].def_value;
            }
            strncpy(nv->token, cfgArray[nv->index].token, TOKEN_LEN);
            cfgArray[nv->index].set(nv);    // run the set method, nv_set(nv);
            if (cfgArray[nv->index].flags & F_PERSIST) {
                nv_persist(nv);
            }            
        }
    }
    sr_init_status_report();                    // reset status reports
    if (print) {
        rpt_print_initializing_message();       // don't start TX until all the NVM persistence is done
    }
}

stat_t set_defaults(nvObj_t *nv)
{
    // failsafe. nv->value must be true or no action occurs
    if (fp_FALSE(nv->value)) return(help_defa(nv));
    _set_defa(nv, true);

    // The nvlist was used for the initialize message so the values are all garbage
    // Mark the nv as $defa so it displays nicely in the response
    nv_reset_nv_list();
    strncpy(nv->token, "defa", TOKEN_LEN);
//    nv->index = nv_get_index("", nv->token);    // correct, but not required
    nv->valuetype = TYPE_INT;
    nv->value = 1;
    return (STAT_OK);
}

/*
 * config_init_assertions()
 * config_test_assertions() - check memory integrity of config sub-system
 */

void config_init_assertions()
{
    cfg.magic_start = MAGICNUM;
    cfg.magic_end = MAGICNUM;
    nvl.magic_start = MAGICNUM;
    nvl.magic_end = MAGICNUM;
    nvStr.magic_start = MAGICNUM;
    nvStr.magic_end = MAGICNUM;
}

stat_t config_test_assertions()
{
    if ((BAD_MAGIC(cfg.magic_start)) ||
        (BAD_MAGIC(cfg.magic_end)) ||
        (BAD_MAGIC(nvl.magic_start)) ||
        (BAD_MAGIC(nvl.magic_end)) ||
        (BAD_MAGIC(nvStr.magic_start)) ||
        (BAD_MAGIC(nvStr.magic_end))) {
        return(cm_panic(STAT_CONFIG_ASSERTION_FAILURE, "config_test_assertions()"));
    }
    return (STAT_OK);
}

/***** Generic Internal Functions *********************************************/

/* Generic gets()
 *  get_nul()  - get nothing (returns STAT_NOOP)
 *  get_ui8()  - get value as 8 bit uint8_t (use uint8 for booleans)
 *  get_int8() - get value as 8 bit int8_t
 *  get_int32()  - get value as 32 bit integer
 *  get_data() - get value as 32 bit integer blind cast
 *  get_flt()  - get value as float
 */
stat_t get_nul(nvObj_t *nv)
{
    nv->valuetype = TYPE_NULL;
    return (STAT_NOOP);
}

stat_t get_ui8(nvObj_t *nv)
{
    nv->value = (float)*((uint8_t *)GET_TABLE_WORD(target));
    nv->valuetype = TYPE_INT;
    return (STAT_OK);
}

stat_t get_int8(nvObj_t *nv)
{
    nv->value = (float)*((int8_t *)GET_TABLE_WORD(target));
    nv->valuetype = TYPE_INT;
    return (STAT_OK);
}

stat_t get_int32(nvObj_t *nv)
{
    nv->value = *((uint32_t *)GET_TABLE_WORD(target));
    nv->valuetype = TYPE_INT;
    return (STAT_OK);
}

stat_t get_data(nvObj_t *nv)
{
    uint32_t *v = (uint32_t*)&nv->value;
    *v = *((uint32_t *)GET_TABLE_WORD(target));
    nv->valuetype = TYPE_DATA;
    return (STAT_OK);
}

stat_t get_flt(nvObj_t *nv)
{
    nv->value = *((float *)GET_TABLE_WORD(target));
    nv->precision = (int8_t)GET_TABLE_WORD(precision);
    nv->valuetype = TYPE_FLOAT;
    return (STAT_OK);
}

/* Generic sets()
 *  set_noop() - set nothing and return OK
<<<<<<< HEAD
 *  set_nul()  - set nothing and return READ_ONLY error
=======
 *  set_nul()  - set nothing, return OK
 *  set_ro()   - set nothing, return read-only error
>>>>>>> 55fc2041
 *  set_ui8()  - set value as 8 bit uint8_t value
 *  set_int8() - set value as an 8 bit int8_t value
 *  set_01()   - set a 0 or 1 uint8_t value with validation
 *  set_012()  - set a 0, 1 or 2 uint8_t value with validation
 *  set_0123() - set a 0, 1, 2 or 3 uint8_t value with validation
 *  set_uint() - set value as 32 bit unsigned integer
 *  set_data() - set value as 32 bit integer blind cast
 *  set_flt()  - set value as float
 */

stat_t set_noop(nvObj_t *nv) {
    nv->valuetype = TYPE_NULL;
    return (STAT_OK);                       // hack until JSON is refactored
}

<<<<<<< HEAD
stat_t set_nul(nvObj_t *nv) {
    nv->valuetype = TYPE_NULL;
    return (STAT_PARAMETER_IS_READ_ONLY);   // this is what it should be
=======
stat_t set_nul(nvObj_t *nv) { 
//    nv->valuetype = TYPE_NULL;
//    return (STAT_PARAMETER_IS_READ_ONLY);   // this is what it should be
>>>>>>> 55fc2041
    return (STAT_OK);                       // hack until JSON is refactored
}

stat_t set_ro(nvObj_t *nv) {
    // hack. If setting an SR it doesn't fail
    if (strcmp(nv_body->token, "sr") == 0) {    
        return (STAT_OK); 
    }
    nv->valuetype = TYPE_NULL;
    return (STAT_PARAMETER_IS_READ_ONLY); 
}

stat_t set_ui8(nvObj_t *nv)
{
    *((uint8_t *)GET_TABLE_WORD(target)) = nv->value;
    nv->valuetype = TYPE_INT;
    return(STAT_OK);
}

stat_t set_int8(nvObj_t *nv)
{
    *((int8_t *)GET_TABLE_WORD(target)) = (int8_t)nv->value;
    nv->valuetype = TYPE_INT;
    return(STAT_OK);
}

stat_t set_01(nvObj_t *nv)
{
    if (nv->value < 0) {
        nv->valuetype = TYPE_NULL;
        return (STAT_INPUT_LESS_THAN_MIN_VALUE);
    }
    if (nv->value > 1) {
        nv->valuetype = TYPE_NULL;
        return (STAT_INPUT_EXCEEDS_MAX_VALUE);
    }
    return (set_ui8(nv));
}

stat_t set_012(nvObj_t *nv)
{
    if (nv->value < 0) {
        nv->valuetype = TYPE_NULL;
        return (STAT_INPUT_LESS_THAN_MIN_VALUE);
    }
    if (nv->value > 2) {
        nv->valuetype = TYPE_NULL;
        return (STAT_INPUT_EXCEEDS_MAX_VALUE);
    }
    return (set_ui8(nv));
}

stat_t set_0123(nvObj_t *nv)
{
    if (nv->value < 0) {
        nv->valuetype = TYPE_NULL;
        return (STAT_INPUT_LESS_THAN_MIN_VALUE);
    }
    if (nv->value > 3) {
        nv->valuetype = TYPE_NULL;
        return (STAT_INPUT_EXCEEDS_MAX_VALUE);
    }
    return (set_ui8(nv));
}

stat_t set_int32(nvObj_t *nv)
{
    *((uint32_t *)GET_TABLE_WORD(target)) = (uint32_t)nv->value;
    nv->valuetype = TYPE_INT;
    return(STAT_OK);
}

stat_t set_data(nvObj_t *nv)
{
    uint32_t *v = (uint32_t*)&nv->value;
    *((uint32_t *)GET_TABLE_WORD(target)) = *v;
    nv->valuetype = TYPE_DATA;
    return(STAT_OK);
}

stat_t set_flt(nvObj_t *nv)
{
    *((float *)GET_TABLE_WORD(target)) = nv->value;
    nv->precision = GET_TABLE_WORD(precision);
    nv->valuetype = TYPE_FLOAT;
    return(STAT_OK);
}

/************************************************************************************
 * Group operations
 *
 *  Group operations work on parent/child groups where the parent is one of:
 *    axis group             x,y,z,a,b,c
 *    motor group            1,2,3,4
 *    PWM group                p1
 *    coordinate group        g54,g55,g56,g57,g58,g59,g92
 *    system group            "sys" - a collection of otherwise unrelated variables
 *
 *  Text mode can only GET groups. For example:
 *    $x                    get all members of an axis group
 *    $1                    get all members of a motor group
 *    $<grp>                get any named group from the above lists
 *
 *  In JSON groups are carried as parent / child objects & can get and set elements:
 *    {"x":""}                      get all X axis parameters
 *    {"x":{"vm":""}}               get X axis velocity max
 *    {"x":{"vm":1000}}             set X axis velocity max
 *    {"x":{"vm":"","fr":""}}       get X axis velocity max and feed rate
 *    {"x":{"vm":1000,"fr";900}}    set X axis velocity max and feed rate
 *    {"x":{"am":1,"fr":800,....}}  set multiple or all X axis parameters
 */

/*
 * get_grp() - read data from axis, motor, system or other group
 *
 *  get_grp() is a group expansion function that expands the parent group and returns
 *  the values of all the children in that group. It expects the first nvObj in the
 *  nvBody to have a valid group name in the token field. This first object will be set
 *  to a TYPE_PARENT. The group field of the first nvOBJ is left nul - as the group
 *  field refers to a parent group, which this group has none.
 *
 *  All subsequent nvObjs in the body will be populated with their values.
 *  The token field will be populated as will the parent name in the group field.
 *
 *  The sys group is an exception where the children carry a blank group field, even though
 *  the sys parent is labeled as a TYPE_PARENT.
 */

stat_t get_grp(nvObj_t *nv)
{
    char group[GROUP_LEN+1];

    strcpy(group, nv->token);                       // save the group string
    nv_reset_nv_list();                             // start with a clean list
    strcpy(nv->token, group);                       // re-write the group string
    nv->valuetype = TYPE_PARENT;                    // make first object the parent
    for (index_t i=0; nv_index_is_single(i); i++) {
        if (strcmp(group, cfgArray[i].group) != 0) { continue; }
        (++nv)->index = i;
        nv_get_nvObj(nv);
    }
    return (STAT_OK);
}

/*
 * set_grp() - get or set one or more values in a group
 *
 *  This functions is called "_set_group()" but technically it's a getter and
 *  a setter. It iterates the group children and either gets the value or sets
 *  the value for each depending on the nv->valuetype.
 *
 *  This function serves JSON mode only as text mode shouldn't call it.
 */

stat_t set_grp(nvObj_t *nv)
{
    if (js.json_mode == TEXT_MODE) {
        return (STAT_UNRECOGNIZED_NAME);
    }
    for (uint8_t i=0; i<NV_MAX_OBJECTS; i++) {
        if ((nv = nv->nx) == NULL) break;
        if (nv->valuetype == TYPE_EMPTY) break;
        else if (nv->valuetype == TYPE_NULL)        // NULL means GET the value
            nv_get(nv);
        else {
            nv_set(nv);
            nv_persist(nv);
        }
    }
    return (STAT_OK);
}

/***********************************************************************************
 ***** nvObj functions ************************************************************
 ***********************************************************************************/

/***********************************************************************************
 * nvObj helper functions and other low-level nv helpers
 */

/* nv_get_index() - get index from mnenonic token + group
 *
 * nv_get_index() is the most expensive routine in the whole config. It does a
 * linear table scan of the strings, which of course could be further
 * optimized with indexes or hashing.
 */
index_t nv_get_index(const char *group, const char *token)
{
    char c;
    char str[TOKEN_LEN + GROUP_LEN+1];    // should actually never be more than TOKEN_LEN+1
    strncpy(str, group, GROUP_LEN+1);
    strncat(str, token, TOKEN_LEN+1);

    index_t i;
    index_t index_max = nv_index_max();

    for (i=0; i < index_max; i++) {
        if ((c = GET_TOKEN_BYTE(token[0])) != str[0]) {    continue; }              // 1st character mismatch
        if ((c = GET_TOKEN_BYTE(token[1])) == NUL) { if (str[1] == NUL) return(i);} // one character match
        if (c != str[1]) continue;                                                  // 2nd character mismatch
        if ((c = GET_TOKEN_BYTE(token[2])) == NUL) { if (str[2] == NUL) return(i);} // two character match
        if (c != str[2]) continue;                                                  // 3rd character mismatch
        if ((c = GET_TOKEN_BYTE(token[3])) == NUL) { if (str[3] == NUL) return(i);} // three character match
        if (c != str[3]) continue;                                                  // 4th character mismatch
        if ((c = GET_TOKEN_BYTE(token[4])) == NUL) { if (str[4] == NUL) return(i);} // four character match
        if (c != str[4]) continue;                                                  // 5th character mismatch
        return (i);                                                                 // five character match
    }
    return (NO_MATCH);
}

/*
 * nv_get_type() - returns command type as a NV_TYPE enum
 *
 *  Note: Exception reports (er) do not go through this mechanism so they are
 *        not in the list below
 */
uint8_t nv_get_type(nvObj_t *nv)
{
    if (nv->token[0] == NUL) return (NV_TYPE_NULL);
    if (strcmp("gc", nv->token) == 0) { return (NV_TYPE_GCODE); }
    if (strcmp("n",  nv->token) == 0) { return (NV_TYPE_LINENUM); }
    if (strcmp("sr", nv->token) == 0) { return (NV_TYPE_REPORT); }
    if (strcmp("qr", nv->token) == 0) { return (NV_TYPE_REPORT); }
    if (strcmp("msg",nv->token) == 0) { return (NV_TYPE_MESSAGE); }
    if (strcmp("err",nv->token) == 0) { return (NV_TYPE_MESSAGE); } // errors are reported as messages
    return (NV_TYPE_CONFIG);
}

/******************************************************************************
 * nvObj low-level object and list operations
 * nv_get_nvObj()       - setup a nv object by providing the index
 * nv_reset_nv()        - quick clear for a new nv object
 * nv_reset_nv_list()   - clear entire header, body and footer for a new use
 * nv_copy_string()     - used to write a string to shared string storage and link it
 * nv_add_object()      - write contents of parameter to  first free object in the body
 * nv_add_integer()     - add an integer value to end of nv body (Note 1)
 * nv_add_float()       - add a floating point value to end of nv body
 * nv_add_string()      - add a string object to end of nv body
 * nv_add_conditional_message() - add a message to nv body if messages are enabled
 *
 *  Note: Functions that return a nv pointer point to the object that was modified or
 *  a NULL pointer if there was an error.
 *
 *  Note: Adding a really large integer (like a checksum value) may lose precision due
 *  to the cast to a float. Sometimes it's better to load an integer as a string if
 *  all you want to do is display it.
 *
 *  Note: A trick is to cast all string constants for nv_copy_string(), nv_add_object(),
 *  nv_add_string() and nv_add_conditional_message() to (const char *). Examples:
 *
 *    nv_add_string((const char *)"msg", string);
 */

void nv_get_nvObj(nvObj_t *nv)
{
    if (nv->index >= nv_index_max()) { return; }    // sanity

    index_t tmp = nv->index;
    nv_reset_nv(nv);
    nv->index = tmp;

    strcpy(nv->token, cfgArray[nv->index].token); // token field is always terminated
    strcpy(nv->group, cfgArray[nv->index].group); // group field is always terminated

    // special processing for system groups and stripping tokens for groups
    if (nv->group[0] != NUL) {
        if (cfgArray[nv->index].flags & F_NOSTRIP) {
            nv->group[0] = NUL;
        } else {
            strcpy(nv->token, &nv->token[strlen(nv->group)]); // strip group from the token
        }
    }
    ((fptrCmd)cfgArray[nv->index].get)(nv);     // populate the value
}

nvObj_t *nv_reset_nv(nvObj_t *nv)               // clear a single nvObj structure
{
    nv->valuetype = TYPE_EMPTY;                 // selective clear is much faster than calling memset
    nv->index = 0;
    nv->value = 0;
    nv->precision = 0;
    nv->token[0] = NUL;
    nv->group[0] = NUL;
    nv->stringp = NULL;

    if (nv->pv == NULL) {                       // set depth correctly
        nv->depth = 0;
    } else {
        if (nv->pv->valuetype == TYPE_PARENT) {
            nv->depth = nv->pv->depth + 1;
        } else {
            nv->depth = nv->pv->depth;
        }
    }
    return (nv);                                // return pointer to nv as a convenience to callers
}

void _nv_reset_a_list(nvObj_t *nv, uint8_t length) // clear some nv list (called from below)
{
    for (uint8_t i=0; i<length; i++, nv++) {
        nv->pv = (nv-1);                        // the ends are bogus & corrected later
        nv->nx = (nv+1);
        nv->index = 0;
        nv->depth = 1;                          // header and footer are corrected later
        nv->precision = 0;
        nv->valuetype = TYPE_EMPTY;
        nv->token[0] = NUL;
    }
    (--nv)->nx = NULL;
}

nvObj_t *nv_reset_nv_list()                     // clear the header and response body
{
    nvStr.wp = 0;                               // reset the shared string
    nvObj_t *nv = nvl.list;                     // set up linked list and initialize elements

    _nv_reset_a_list(nv, NV_LIST_LEN);

    nv = nvl.list;                              // setup response header element ('r')
    nv->pv = NULL;
    nv->depth = 0;
    nv->valuetype = TYPE_PARENT;
    strcpy(nv->token, "r");

    return (nv_body);                           // this is a convenience for calling routines
}


nvObj_t *nv_reset_exec_nv_list()                // clear the exec body
{
    nvObj_t *nv = nv_exec;

    _nv_reset_a_list(nv, NV_EXEC_LEN);

    return (nv_exec);                           // this is a convenience for calling routines
}

stat_t nv_copy_string(nvObj_t *nv, const char *src)
{
    if ((nvStr.wp + strlen(src)) > NV_SHARED_STRING_LEN) {
        return (STAT_BUFFER_FULL);
    }
    char *dst = &nvStr.string[nvStr.wp];
    strcpy(dst, src);                           // copy string to current head position
                                                // string has already been tested for overflow, above
    nvStr.wp += strlen(src)+1;                  // advance head for next string
    nv->stringp = (char (*)[])dst;
    return (STAT_OK);
}

nvObj_t *nv_add_object(const char *token)       // add an object to the body using a token
{
    nvObj_t *nv = nv_body;
    for (uint8_t i=0; i<NV_BODY_LEN; i++) {
        if (nv->valuetype != TYPE_EMPTY) {
            if ((nv = nv->nx) == NULL) {        // not supposed to find a NULL; here for safety
                return(NULL);
            }            
            continue;
        }
        // load the index from the token or die trying
        if ((nv->index = nv_get_index((const char *)"",token)) == NO_MATCH) { return (NULL);}
        nv_get_nvObj(nv);                       // populate the object from the index
        return (nv);
    }
    return (NULL);
}

nvObj_t *nv_add_integer(const char *token, const uint32_t value)// add an integer object to the body
{
    nvObj_t *nv = nv_body;
    for (uint8_t i=0; i<NV_BODY_LEN; i++) {
        if (nv->valuetype != TYPE_EMPTY) {
            if ((nv = nv->nx) == NULL) {        // not supposed to find a NULL; here for safety
                return(NULL); 
            }
            continue;
        }
        strncpy(nv->token, token, TOKEN_LEN);
        nv->value = (float) value;
        nv->valuetype = TYPE_INT;
        return (nv);
    }
    return (NULL);
}

nvObj_t *nv_add_data(const char *token, const uint32_t value)// add an integer object to the body
{
    nvObj_t *nv = nv_body;
    for (uint8_t i=0; i<NV_BODY_LEN; i++) {
        if (nv->valuetype != TYPE_EMPTY) {
            if ((nv = nv->nx) == NULL) {        // not supposed to find a NULL; here for safety
                 return(NULL); 
            }            
            continue;
        }
        strcpy(nv->token, token);
        float *v = (float*)&value;
        nv->value = *v;
        nv->valuetype = TYPE_DATA;
        return (nv);
    }
    return (NULL);
}

nvObj_t *nv_add_float(const char *token, const float value)    // add a float object to the body
{
    nvObj_t *nv = nv_body;
    for (uint8_t i=0; i<NV_BODY_LEN; i++) {
        if (nv->valuetype != TYPE_EMPTY) {
            if ((nv = nv->nx) == NULL) {        // not supposed to find a NULL; here for safety
                return(NULL);
            }            
            continue;
        }
        strncpy(nv->token, token, TOKEN_LEN);
        nv->value = value;
        nv->valuetype = TYPE_FLOAT;
        return (nv);
    }
    return (NULL);
}

nvObj_t *nv_add_string(const char *token, const char *string) // add a string object to the body
{
    nvObj_t *nv = nv_body;
    for (uint8_t i=0; i<NV_BODY_LEN; i++) {
        if (nv->valuetype != TYPE_EMPTY) {
            if ((nv = nv->nx) == NULL) {        // not supposed to find a NULL; here for safety
                return(NULL); 
            }            
            continue;
        }
        strncpy(nv->token, token, TOKEN_LEN);
        if (nv_copy_string(nv, string) != STAT_OK) {
            return (NULL);
        }
        nv->index = nv_get_index((const char *)"", nv->token);
        nv->valuetype = TYPE_STRING;
        return (nv);
    }
    return (NULL);
}

/*
 * cm_conditional_message() - queue a RAM string as a message in the response (conditionally)
 */

nvObj_t *nv_add_conditional_message(const char *string)    // conditionally add a message object to the body
{
    if ((js.json_mode == JSON_MODE) && (js.echo_json_messages != true)) { return (NULL); }
    return(nv_add_string((const char *)"msg", string));
}

/**** nv_print_list() - print nv_array as JSON or text **********************
 *
 *   Generate and print the JSON and text mode output strings. Use this function
 *  for all text and JSON output that wants to be in a response header.
 *  Don't just printf stuff.
 *
 *  Inputs:
 *    json_flags = JSON_OBJECT_FORMAT - print just the body w/o header or footer
 *    json_flags = JSON_RESPONSE_FORMAT - print a full "r" object with footer
 *    json_flags = JSON_RESPONSE_TO_MUTED_FORMAT - JSON_RESPONSE_FORMAT, but only to muted channels
 *
 *    text_flags = TEXT_INLINE_PAIRS - print text as name/value pairs on a single line
 *    text_flags = TEXT_INLINE_VALUES - print text as comma separated values on a single line
 *    text_flags = TEXT_MULTILINE_FORMATTED - print text one value per line with formatting string
 */

void nv_print_list(stat_t status, uint8_t text_flags, uint8_t json_flags)
{
    if (js.json_mode == JSON_MODE) {
        json_print_list(status, json_flags);
    } else {
        text_print_list(status, text_flags);
    }
}

/****************************************************************************
 ***** Diagnostics **********************************************************
 ****************************************************************************/

void nv_dump_nv(nvObj_t *nv)
{
    sprintf (cs.out_buf, "i:%d, d:%d, t:%d, p:%d, v:%f, g:%s, t:%s, s:%s\n",
            nv->index,
            nv->depth,
            nv->valuetype,
            nv->precision,
            (double)nv->value,
            nv->group,
            nv->token,
            (char *)nv->stringp);
    xio_writeline(cs.out_buf);
}<|MERGE_RESOLUTION|>--- conflicted
+++ resolved
@@ -245,12 +245,8 @@
 
 /* Generic sets()
  *  set_noop() - set nothing and return OK
-<<<<<<< HEAD
  *  set_nul()  - set nothing and return READ_ONLY error
-=======
- *  set_nul()  - set nothing, return OK
  *  set_ro()   - set nothing, return read-only error
->>>>>>> 55fc2041
  *  set_ui8()  - set value as 8 bit uint8_t value
  *  set_int8() - set value as an 8 bit int8_t value
  *  set_01()   - set a 0 or 1 uint8_t value with validation
@@ -266,21 +262,14 @@
     return (STAT_OK);                       // hack until JSON is refactored
 }
 
-<<<<<<< HEAD
 stat_t set_nul(nvObj_t *nv) {
     nv->valuetype = TYPE_NULL;
     return (STAT_PARAMETER_IS_READ_ONLY);   // this is what it should be
-=======
-stat_t set_nul(nvObj_t *nv) { 
-//    nv->valuetype = TYPE_NULL;
-//    return (STAT_PARAMETER_IS_READ_ONLY);   // this is what it should be
->>>>>>> 55fc2041
-    return (STAT_OK);                       // hack until JSON is refactored
+//    return (STAT_OK);                       // hack until JSON is refactored
 }
 
 stat_t set_ro(nvObj_t *nv) {
-    // hack. If setting an SR it doesn't fail
-    if (strcmp(nv_body->token, "sr") == 0) {    
+    if (strcmp(nv_body->token, "sr") == 0) { // hack. If setting an SR it doesn't fail
         return (STAT_OK); 
     }
     nv->valuetype = TYPE_NULL;
