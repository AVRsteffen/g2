--- conflicted
+++ resolved
@@ -52,28 +52,18 @@
 #define SPINDLE_PAUSE_ON_HOLD       true
 #define SPINDLE_DWELL_TIME          1.0
 
-<<<<<<< HEAD
-#define FEEDHOLD_Z_LIFT (0.5 * 25.4)
-
-#define COOLANT_MIST_POLARITY 1     // 0=active low, 1=active high
-#define COOLANT_FLOOD_POLARITY 1    // 0=active low, 1=active high
-#define COOLANT_PAUSE_ON_HOLD true
-
-// Communications and reporting settings
-
-#define USB_SERIAL_PORTS_EXPOSED   1        // Valid options are 1 or 2, only!
-=======
 #define COOLANT_MIST_POLARITY       1       // 0=active low, 1=active high
 #define COOLANT_FLOOD_POLARITY      1       // 0=active low, 1=active high
 #define COOLANT_PAUSE_ON_HOLD       true
 
+#define FEEDHOLD_Z_LIFT (0.5 * 25.4)
+
 #define MANUAL_FEEDRATE_OVERRIDE_ENABLE false
 #define MANUAL_FEEDRATE_OVERRIDE_PARAMETER 1.00
 
 // Communications and reporting settings
 
 #define USB_SERIAL_PORTS_EXPOSED    1                   // Valid options are 1 or 2, only!
->>>>>>> 12e8c494
 
 #define COMM_MODE                   JSON_MODE           // one of: TEXT_MODE, JSON_MODE
 #define XIO_ENABLE_FLOW_CONTROL     FLOW_CONTROL_RTS    // FLOW_CONTROL_OFF, FLOW_CONTROL_RTS
@@ -85,9 +75,6 @@
 #define STATUS_REPORT_VERBOSITY SR_FILTERED  // one of: SR_OFF, SR_FILTERED, SR_VERBOSE
 #define STATUS_REPORT_MIN_MS 200             // milliseconds - enforces a viable minimum
 #define STATUS_REPORT_INTERVAL_MS 250        // milliseconds - set $SV=0 to disable
-<<<<<<< HEAD
-#define STATUS_REPORT_DEFAULTS "posx", "posy", "posz", "posa", "posb", "vel", "stat", "hold", "line", "coor"
-=======
 
 //#define STATUS_REPORT_DEFAULTS "posx", "posy", "posz", "posa", "posb", "vel", "hold", "line", "coor", "stat"
 #define STATUS_REPORT_DEFAULTS "posx", "posy", "posz", "posa", \
@@ -95,7 +82,6 @@
                                "in1", "in2", "in3", "in4", "in5", "in6", "in7", "in8", "in9"
 //                               "home","homx","homy","homz"
 //                               "line","vel","feed","stat","macs","cycs","mots","hold","unit",
->>>>>>> 12e8c494
 
 // Gcode startup defaults
 #define GCODE_DEFAULT_UNITS         INCHES              // MILLIMETERS or INCHES
@@ -104,63 +90,8 @@
 #define GCODE_DEFAULT_PATH_CONTROL  PATH_CONTINUOUS
 #define GCODE_DEFAULT_DISTANCE_MODE ABSOLUTE_DISTANCE_MODE
 
-
 // *** motor settings ************************************************************************************
 
-<<<<<<< HEAD
-#define MOTOR_POWER_MODE MOTOR_POWERED_IN_CYCLE  // default motor power mode (see cmMotorPowerMode in stepper.h)
-#define MOTOR_POWER_TIMEOUT 2.00                 // motor power timeout in seconds
-#define MOTOR_POWER_LEVEL 0.375                  // default motor power level 0.00 - 1.00
-
-#define M1_MOTOR_MAP AXIS_X               // 1ma
-#define M1_STEP_ANGLE 1.8                 // 1sa
-#define M1_TRAVEL_PER_REV (0.5 * 25.4)    // 1tr
-#define M1_MICROSTEPS 8                   // 1mi        1,2,4,8
-#define M1_POLARITY 0                     // 1po        0=normal, 1=reversed
-#define M1_POWER_MODE MOTOR_POWER_MODE    // 1pm        TRUE=low power idle enabled
-#define M1_POWER_LEVEL MOTOR_POWER_LEVEL  // 1pl        Irrelevant to Shopbot sbv300
-
-#define M2_MOTOR_MAP AXIS_Y
-#define M2_STEP_ANGLE 1.8
-#define M2_TRAVEL_PER_REV (0.5 * 25.4)
-#define M2_MICROSTEPS 8
-#define M2_POLARITY 0
-#define M2_POWER_MODE MOTOR_POWER_MODE
-#define M2_POWER_LEVEL MOTOR_POWER_LEVEL
-
-#define M3_MOTOR_MAP AXIS_Z
-#define M3_STEP_ANGLE 1.8
-#define M3_TRAVEL_PER_REV (0.5 * 25.4)
-#define M3_MICROSTEPS 8
-#define M3_POLARITY 0
-#define M3_POWER_MODE MOTOR_POWER_MODE
-#define M3_POWER_LEVEL MOTOR_POWER_LEVEL
-
-#define M4_MOTOR_MAP AXIS_A
-#define M4_STEP_ANGLE 1.8
-#define M4_TRAVEL_PER_REV (0.5 * 25.4)
-#define M4_MICROSTEPS 8
-#define M4_POLARITY 0
-#define M4_POWER_MODE MOTOR_POWER_MODE
-#define M4_POWER_LEVEL MOTOR_POWER_LEVEL
-
-#if (MOTORS >= 5)
-#define M5_MOTOR_MAP AXIS_B
-#define M5_STEP_ANGLE 1.8
-#define M5_TRAVEL_PER_REV (0.5 * 25.4)
-#define M5_MICROSTEPS 8
-#define M5_POLARITY 0
-#define M5_POWER_MODE MOTOR_POWER_MODE
-#define M5_POWER_LEVEL MOTOR_POWER_LEVEL
-
-#define M6_MOTOR_MAP AXIS_C
-#define M6_STEP_ANGLE 1.8
-#define M6_TRAVEL_PER_REV (0.5 * 25.4)
-#define M6_MICROSTEPS 8
-#define M6_POLARITY 0
-#define M6_POWER_MODE MOTOR_POWER_MODE
-#define M6_POWER_LEVEL MOTOR_POWER_LEVEL
-=======
 #define MOTOR_POWER_MODE            MOTOR_POWERED_IN_CYCLE  // default motor power mode (see cmMotorPowerMode in stepper.h)
 #define MOTOR_POWER_TIMEOUT         2.00                // motor power timeout in seconds
 #define MOTOR_POWER_LEVEL           0.375               // default motor power level 0.00 - 1.00
@@ -172,7 +103,6 @@
 #define M1_POLARITY                 1                   // 1po        0=normal, 1=reversed
 #define M1_POWER_MODE               MOTOR_POWER_MODE    // 1pm        TRUE=low power idle enabled
 #define M1_POWER_LEVEL              MOTOR_POWER_LEVEL   // 1pl        Irrelevant to Shopbot sbv300
-
 
 #define M2_MOTOR_MAP                AXIS_Y
 #define M2_STEP_ANGLE               1.8
@@ -214,99 +144,10 @@
 #define M6_POLARITY                 0
 #define M6_POWER_MODE               MOTOR_POWER_MODE
 #define M6_POWER_LEVEL              MOTOR_POWER_LEVEL
->>>>>>> 12e8c494
 #endif
 
 // *** axis settings *********************************************************************************
 
-<<<<<<< HEAD
-#define X_AXIS_MODE AXIS_STANDARD                // xam    see canonical_machine.h cmAxisMode for valid values
-#define X_VELOCITY_MAX (360 * 25.4)              // xvm    G0 max velocity in mm/min
-#define X_FEEDRATE_MAX X_VELOCITY_MAX            // xfr     G1 max feed rate in mm/min
-#define X_TRAVEL_MIN 0                           // xtn    minimum travel for soft limits
-#define X_TRAVEL_MAX (25 * 25.4)                 // xtm    travel between switches or crashes
-#define X_JERK_MAX (2 * 25.4)                    // xjm    jerk is multiplied by 1,000,000 internally
-#define X_JERK_HIGH_SPEED 10000                  // xjh
-#define X_HOMING_INPUT 1                         // xhi  input used for homing or 0 to disable
-#define X_HOMING_DIRECTION 0                     // xhd  0=search moves negative, 1= search moves positive
-#define X_SEARCH_VELOCITY (60 * 25.4)            // xsv    minus means move to minimum switch
-#define X_LATCH_VELOCITY (30 * 25.4)             // xlv    mm/min
-#define X_LATCH_BACKOFF (0.125 * 25.4)           // xlb    mm
-#define X_ZERO_BACKOFF (0.375 * 25.4)            // xzb    mm
-
-#define Y_AXIS_MODE AXIS_STANDARD
-#define Y_VELOCITY_MAX (360 * 25.4)
-#define Y_FEEDRATE_MAX Y_VELOCITY_MAX
-#define Y_TRAVEL_MIN 0
-#define Y_TRAVEL_MAX (19 * 25.4)
-#define Y_JERK_MAX (2 * 25.4)
-#define Y_JERK_HIGH_SPEED 10000
-#define Y_HOMING_INPUT 3
-#define Y_HOMING_DIRECTION 0
-#define Y_SEARCH_VELOCITY (60 * 25.4)
-#define Y_LATCH_VELOCITY (30 * 25.4)
-#define Y_LATCH_BACKOFF (0.125 * 25.4)
-#define Y_ZERO_BACKOFF (0.375 * 25.4)
-
-#define Z_AXIS_MODE AXIS_STANDARD
-#define Z_VELOCITY_MAX (360 * 25.4)
-#define Z_FEEDRATE_MAX Z_VELOCITY_MAX
-#define Z_TRAVEL_MAX (6.5 * 25.4)
-#define Z_TRAVEL_MIN 0
-#define Z_JERK_MAX (2 * 25.4)
-#define Z_JERK_HIGH_SPEED 1000
-#define Z_HOMING_INPUT 6
-#define Z_HOMING_DIRECTION 1
-#define Z_SEARCH_VELOCITY (60 * 25.4)
-#define Z_LATCH_VELOCITY (30 * 25.4)
-#define Z_LATCH_BACKOFF (0.125 * 25.4)
-#define Z_ZERO_BACKOFF (0.375 * 25.4)
-
-#define A_AXIS_MODE AXIS_STANDARD
-#define A_VELOCITY_MAX (360 * 25.4)
-#define A_FEEDRATE_MAX 48000
-#define A_TRAVEL_MIN -1  // degrees
-#define A_TRAVEL_MAX -1  // same value means infinite, no limit
-#define A_JERK_MAX (2 * 25.4)
-#define A_JERK_HIGH_SPEED A_JERK_MAX
-#define A_RADIUS 1.0
-#define A_HOMING_INPUT 0
-#define A_HOMING_DIRECTION 0
-#define A_SEARCH_VELOCITY (60 * 25.4)
-#define A_LATCH_VELOCITY (30 * 25.4)
-#define A_LATCH_BACKOFF (0.125 * 25.4)
-#define A_ZERO_BACKOFF (0.375 * 25.4)
-
-#define B_AXIS_MODE AXIS_DISABLED
-#define B_VELOCITY_MAX (360 * 25.4)
-#define B_FEEDRATE_MAX B_VELOCITY_MAX
-#define B_TRAVEL_MAX -1
-#define B_TRAVEL_MIN -1
-#define B_JERK_MAX (2 * 25.4)
-#define B_JERK_HIGH_SPEED B_JERK_MAX
-#define B_RADIUS 1
-#define B_HOMING_INPUT 0
-#define B_HOMING_DIRECTION 0
-#define B_SEARCH_VELOCITY (60 * 25.4)
-#define B_LATCH_VELOCITY (30 * 25.4)
-#define B_LATCH_BACKOFF (0.125 * 25.4)
-#define B_ZERO_BACKOFF (0.375 * 25.4)
-
-#define C_AXIS_MODE AXIS_DISABLED
-#define C_VELOCITY_MAX (360 * 25.4)
-#define C_FEEDRATE_MAX C_VELOCITY_MAX
-#define C_TRAVEL_MAX -1
-#define C_TRAVEL_MIN -1
-#define C_JERK_MAX (2 * 25.4)
-#define C_JERK_HIGH_SPEED C_JERK_MAX
-#define C_RADIUS 1
-#define C_HOMING_INPUT 0
-#define C_HOMING_DIRECTION 0
-#define C_SEARCH_VELOCITY (60 * 25.4)
-#define C_LATCH_VELOCITY (30 * 25.4)
-#define C_LATCH_BACKOFF (0.125 * 25.4)
-#define C_ZERO_BACKOFF (0.375 * 25.4)
-=======
 // Axis values are set to make the Othermachine behave like a smaller Handibot
 // Units are not to scale: i.e. G0 X1 travels approx 0.34" instead of 1"
 
@@ -315,7 +156,8 @@
 #define X_FEEDRATE_MAX              X_VELOCITY_MAX  // xfr  G1 max feed rate in mm/min
 #define X_TRAVEL_MIN                0               // xtn  minimum travel for soft limits
 #define X_TRAVEL_MAX                (14 * 25.4)     // xtm  travel between switches or crashes (was 25)
-#define X_JERK_MAX                  (2 * 25.4)      // xjm  jerk is multiplied by 1,000,000 internally
+//#define X_JERK_MAX                  (2 * 25.4)      // xjm  jerk is multiplied by 1,000,000 internally
+#define X_JERK_MAX                  (1 * 25.4)      // xjm  jerk is multiplied by 1,000,000 internally
 #define X_JERK_HIGH_SPEED           10000           // xjh
 #define X_HOMING_INPUT              1               // xhi  input used for homing or 0 to disable
 #define X_HOMING_DIRECTION          0               // xhd  0=search moves negative, 1= search moves positive
@@ -329,7 +171,8 @@
 #define Y_FEEDRATE_MAX              Y_VELOCITY_MAX
 #define Y_TRAVEL_MIN                0
 #define Y_TRAVEL_MAX                (11.5 * 25.4)   // was 19
-#define Y_JERK_MAX                  (2 * 25.4)
+//#define Y_JERK_MAX                  (2 * 25.4)
+#define Y_JERK_MAX                  (1 * 25.4)
 #define Y_JERK_HIGH_SPEED           10000
 #define Y_HOMING_INPUT              3
 #define Y_HOMING_DIRECTION          0
@@ -396,7 +239,6 @@
 #define C_LATCH_VELOCITY            (30 * 25.4)
 #define C_LATCH_BACKOFF             (0.125 * 25.4)
 #define C_ZERO_BACKOFF              (0.375 * 25.4)
->>>>>>> 12e8c494
 
 //*** Input / output settings ***
 /*
@@ -428,11 +270,7 @@
 #define DI1_FUNCTION INPUT_FUNCTION_LIMIT  // configured as limit switch. Also used for X homing
 
 // Xmax
-<<<<<<< HEAD
-#define DI2_MODE INPUT_INACTIVE     // testing disable
-=======
 #define DI2_MODE IO_MODE_DISABLED  // testing disable
->>>>>>> 12e8c494
 //#define DI2_MODE                    NORMALLY_CLOSED       // configured as limit switch
 #define DI2_ACTION INPUT_ACTION_FAST_STOP
 #define DI2_FUNCTION INPUT_FUNCTION_LIMIT
@@ -462,21 +300,12 @@
 //#define DI6_FUNCTION                INPUT_FUNCTION_LIMIT
 
 // Amin
-<<<<<<< HEAD
 #define DI7_MODE IO_ACTIVE_HIGH         // interlock happens when NO switch goes HI (opens)
 #define DI7_ACTION INPUT_ACTION_STOP    // wired as interlock switch
 #define DI7_FUNCTION INPUT_FUNCTION_INTERLOCK
 
 // Amax
-#define DI8_MODE IO_ACTIVE_LOW          // configured as panic switch, NO
-=======
-#define DI7_MODE IO_ACTIVE_HIGH    // interlock happens when NO switch goes HI (opens)
-#define DI7_ACTION INPUT_ACTION_STOP  // wired as interlock switch
-#define DI7_FUNCTION INPUT_FUNCTION_INTERLOCK
-
-// Amax
-#define DI8_MODE IO_ACTIVE_LOW  // configured as panic switch, NO
->>>>>>> 12e8c494
+#define DI8_MODE IO_ACTIVE_LOW      // configured as panic switch, NO
 #define DI8_ACTION INPUT_ACTION_PANIC
 #define DI8_FUNCTION INPUT_FUNCTION_NONE
 
@@ -496,89 +325,4 @@
 #define P1_CCW_SPEED_HI 0
 #define P1_CCW_PHASE_LO 0.1
 #define P1_CCW_PHASE_HI 0.1
-<<<<<<< HEAD
 #define P1_PWM_PHASE_OFF 0.1
-=======
-#define P1_PWM_PHASE_OFF 0.1
-
-// *** DEFAULT COORDINATE SYSTEM OFFSETS ***
-// Our convention is:
-//    - leave G54 in machine coordinates to act as a persistent absolute coordinate system
-//    - set G55 to be a zero in the middle of the table
-//    - no action for the others
-/*
-#define G54_X_OFFSET 0  // G54 is traditionally set to all zeros
-#define G54_Y_OFFSET 0
-#define G54_Z_OFFSET 0
-#define G54_A_OFFSET 0
-#define G54_B_OFFSET 0
-#define G54_C_OFFSET 0
-
-#define G55_X_OFFSET 0
-#define G55_Y_OFFSET 0
-#define G55_Z_OFFSET 0
-#define G55_A_OFFSET 0
-#define G55_B_OFFSET 0
-#define G55_C_OFFSET 0
-
-#define G56_X_OFFSET 0
-#define G56_Y_OFFSET 0
-#define G56_Z_OFFSET 0
-#define G56_A_OFFSET 0
-#define G56_B_OFFSET 0
-#define G56_C_OFFSET 0
-
-#define G57_X_OFFSET 0
-#define G57_Y_OFFSET 0
-#define G57_Z_OFFSET 0
-#define G57_A_OFFSET 0
-#define G57_B_OFFSET 0
-#define G57_C_OFFSET 0
-
-#define G58_X_OFFSET 0
-#define G58_Y_OFFSET 0
-#define G58_Z_OFFSET 0
-#define G58_A_OFFSET 0
-#define G58_B_OFFSET 0
-#define G58_C_OFFSET 0
-
-#define G59_X_OFFSET 0
-#define G59_Y_OFFSET 0
-#define G59_Z_OFFSET 0
-#define G59_A_OFFSET 0
-#define G59_B_OFFSET 0
-#define G59_C_OFFSET 0
-*/
-/*** User-Defined Data Defaults ***/
-/*
-#define USER_DATA_A0 0
-#define USER_DATA_A1 0
-#define USER_DATA_A2 0
-#define USER_DATA_A3 0
-#define USER_DATA_B0 0
-#define USER_DATA_B1 0
-#define USER_DATA_B2 0
-#define USER_DATA_B3 0
-#define USER_DATA_C0 0
-#define USER_DATA_C1 0
-#define USER_DATA_C2 0
-#define USER_DATA_C3 0
-#define USER_DATA_D0 0
-#define USER_DATA_D1 0
-#define USER_DATA_D2 0
-#define USER_DATA_D3 0
-
-
-constexpr float H1_DEFAULT_P = 7.0;
-constexpr float H1_DEFAULT_I = 0.2;
-constexpr float H1_DEFAULT_D = 100.0;
-
-constexpr float H2_DEFAULT_P = 7.0;
-constexpr float H2_DEFAULT_I = 0.2;
-constexpr float H2_DEFAULT_D = 100.0;
-
-constexpr float H3_DEFAULT_P = 7.0;
-constexpr float H3_DEFAULT_I = 0.2;
-constexpr float H3_DEFAULT_D = 100.0;
-*/
->>>>>>> 12e8c494
