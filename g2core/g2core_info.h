--- conflicted
+++ resolved
@@ -21,13 +21,9 @@
 #ifndef G2CORE_INFO_H_ONCE
 #define G2CORE_INFO_H_ONCE
 
-<<<<<<< HEAD
-#define G2CORE_FIRMWARE_BUILD			100.21  // Merged dev-209b-random-pauses to complete USB changes (only fix travis-ci from 100.20)
+#define G2CORE_FIRMWARE_BUILD			100.22  // Merged dev-253-text-mode-compile. See PR #254
 #define G2CORE_FIRMWARE_VERSION         0.99
 
-=======
-#define G2CORE_FIRMWARE_BUILD			100.22  // Merged dev-253-text-mode-compile. See PR #254
->>>>>>> 55fc2041
 #ifdef GIT_VERSION
 #define G2CORE_FIRMWARE_BUILD_STRING	GIT_VERSION
 #else
