--- conflicted
+++ resolved
@@ -113,11 +113,7 @@
 
     // dynamic model attributes for reporting purposes (up front for speed)
     { "",   "stat",_f0, 0, cm_print_stat, cm_get_stat, set_ro, (float *)&cs.null, 0 },      // combined machine state
-<<<<<<< HEAD
-    { "",   "n",   _fi, 0, cm_print_line, cm_get_mline,set_ro, (float *)&cs.null, 0 },      // Model line number
-=======
     { "",   "n",   _fi, 0, cm_print_line, cm_get_mline,set_noop,(float *)&cs.null, 0 },     // Model line number
->>>>>>> 55fc2041
     { "",   "line",_fi, 0, cm_print_line, cm_get_line, set_ro, (float *)&cs.null, 0 },      // Active line number - model or runtime line number
     { "",   "vel", _f0, 2, cm_print_vel,  cm_get_vel,  set_ro, (float *)&cs.null, 0 },      // current velocity
     { "",   "feed",_f0, 2, cm_print_feed, cm_get_feed, set_ro, (float *)&cs.null, 0 },      // feed rate
