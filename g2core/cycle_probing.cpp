--- conflicted
+++ resolved
@@ -308,13 +308,8 @@
     auto stored_distance_mode = cm->gm.distance_mode;
     if (exact_position) {
         cm_set_absolute_override(MODEL, ABSOLUTE_OVERRIDE_ON);  // Position was stored in absolute coords
-<<<<<<< HEAD
         cm->gm.units_mode    = MILLIMETERS;
-        cm->gm.distance_mode = ABSOLUTE_MODE;
-=======
-        cm.gm.units_mode    = MILLIMETERS;
-        cm.gm.distance_mode = ABSOLUTE_DISTANCE_MODE;
->>>>>>> adcd0af6
+        cm->gm.distance_mode = ABSOLUTE_DISTANCE_MODE;
     }
 
     for (uint8_t axis = AXIS_X; axis < AXES; axis++) {  // set all positions
