--- conflicted
+++ resolved
@@ -638,7 +638,7 @@
             // See https://github.com/synthetos/g2/wiki/Marlin-Compatibility#stk500v2
 
             if ((_stk_parser_state == STK500V2_State::Done) && (c == 0)) {
-                _debug_trap("scan ran into NULL (Marlin-mode)");
+                debug_trap("scan ran into NULL (Marlin-mode)");
                 flush(); // consider the connection and all data trashed
                 return false;
             }
@@ -808,10 +808,6 @@
             // move the start of the next skip section to after this skip
             _line_start_offset = _scan_offset;
         }
-<<<<<<< HEAD
-        
-=======
->>>>>>> 39c39866
         return false; // no control was found
     };
 
