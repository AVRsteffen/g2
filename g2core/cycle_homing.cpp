--- conflicted
+++ resolved
@@ -49,6 +49,7 @@
     bool   set_coordinates;         // G28.4 flag. true = set coords to zero at the end of homing cycle
     stat_t (*func)(int8_t axis);    // binding for callback function state machine
 
+//    float axes[AXES];             // local storage for axis words and associated flags
     bool axis_flags[AXES];          // local storage for axis flags
 
     // per-axis parameters
@@ -60,9 +61,6 @@
     float zero_backoff;             // distance to back off switch before setting zero
     float max_clear_backoff;        // maximum distance of switch clearing backoffs before erring out
     float setpoint;                 // ultimate setpoint, usually zero, but not always
-
-//    float axes[AXES];               // local storage for axis words and associated flags
-    bool axis_flags[AXES];
 
     // state saved from gcode model
     cmUnitsMode    saved_units_mode;      // G20,G21 global setting
@@ -156,10 +154,7 @@
     hm.saved_feed_rate_mode = (cmFeedRateMode)cm_get_feed_rate_mode(ACTIVE_MODEL);
     hm.saved_feed_rate      = cm_get_feed_rate(ACTIVE_MODEL);
 
-<<<<<<< HEAD
 //    copy_vector(hm.axes, axes);
-=======
->>>>>>> 39c39866
     copy_vector(hm.axis_flags, flags);
 
     // set working values
@@ -182,11 +177,7 @@
 
 stat_t cm_homing_cycle_start_no_set(const float axes[], const bool flags[]) {
     cm_homing_cycle_start(axes, flags);
-<<<<<<< HEAD
     hm.set_coordinates = false; // set flag to not update position variables at the end of the cycle
-=======
-    hm.set_coordinates = false;  // set flag to not update position variables at the end of the cycle
->>>>>>> 39c39866
     return (STAT_OK);
 }
 
