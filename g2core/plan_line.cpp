--- conflicted
+++ resolved
@@ -198,13 +198,8 @@
 
     // exit if the move has zero movement. At all.
     if (fp_ZERO(length)) {
-<<<<<<< HEAD
-        sr_request_status_report(SR_REQUEST_TIMED_FULL); // Was SR_REQUEST_IMMEDIATE_FULL
-        return (STAT_MINIMUM_LENGTH_MOVE);               // must be STAT_MINIMUM_LENGTH_MOVE, not STAT_OK
-=======
         sr_request_status_report(SR_REQUEST_TIMED_FULL);  // Was SR_REQUEST_IMMEDIATE_FULL
         return (STAT_MINIMUM_LENGTH_MOVE);                // STAT_MINIMUM_LENGTH_MOVE needed to end cycle
->>>>>>> 3e1aca04
     }
 
     // get a cleared buffer and copy in the Gcode model state
