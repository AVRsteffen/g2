/*
 * controller.h - g2core controller and main dispatch loop
 * This file is part of the g2core project
 *
 * Copyright (c) 2010 - 2016 Alden S. Hart, Jr.
 * Copyright (c) 2013 - 2016 Robert Giseburt
 *
 * This file ("the software") is free software: you can redistribute it and/or modify
 * it under the terms of the GNU General Public License, version 2 as published by the
 * Free Software Foundation. You should have received a copy of the GNU General Public
 * License, version 2 along with the software.  If not, see <http://www.gnu.org/licenses/>.
 *
 * As a special exception, you may use this file as part of a software library without
 * restriction. Specifically, if other files instantiate templates or use macros or
 * inline functions from this file, or you compile this file and link it with  other
 * files to produce an executable, this file does not by itself cause the resulting
 * executable to be covered by the GNU General Public License. This exception does not
 * however invalidate any other reasons why the executable file might be covered by the
 * GNU General Public License.
 *
 * THE SOFTWARE IS DISTRIBUTED IN THE HOPE THAT IT WILL BE USEFUL, BUT WITHOUT ANY
 * WARRANTY OF ANY KIND, EXPRESS OR IMPLIED, INCLUDING BUT NOT LIMITED TO THE WARRANTIES
 * OF MERCHANTABILITY, FITNESS FOR A PARTICULAR PURPOSE AND NONINFRINGEMENT. IN NO EVENT
 * SHALL THE AUTHORS OR COPYRIGHT HOLDERS BE LIABLE FOR ANY CLAIM, DAMAGES OR OTHER
 * LIABILITY, WHETHER IN AN ACTION OF CONTRACT, TORT OR OTHERWISE, ARISING FROM, OUT OF
 * OR IN CONNECTION WITH THE SOFTWARE OR THE USE OR OTHER DEALINGS IN THE SOFTWARE.
 */
#ifndef CONTROLLER_H_ONCE
#define CONTROLLER_H_ONCE

#include "xio.h"

// see also: g2core.h MESSAGE_LEN and config.h NV_ lengths
#define SAVED_BUFFER_LEN RX_BUFFER_SIZE // saved buffer size (for reporting only)
#define OUTPUT_BUFFER_LEN 512           // text buffer size

#define LED_NORMAL_BLINK_RATE 3000      // blink rate for normal operation (in ms)
#define LED_ALARM_BLINK_RATE 750        // blink rate for alarm state (in ms)
#define LED_SHUTDOWN_BLINK_RATE 300     // blink rate for shutdown state (in ms)
#define LED_PANIC_BLINK_RATE 100        // blink rate for panic state (in ms)

typedef enum {                          // manages startup lines
    CONTROLLER_INITIALIZING = 0,        // controller is initializing - not ready for use
    CONTROLLER_NOT_CONNECTED,           // has not yet detected connection to USB (or other comm channel)
    CONTROLLER_CONNECTED,               // has connected to USB (or other comm channel)
    CONTROLLER_STARTUP,                 // is running startup messages and lines
    CONTROLLER_READY,                   // is active and ready for use
    CONTROLLER_PAUSED                   // is paused - presumably in preparation for queue flush
} csControllerState;

typedef struct controllerSingleton {    // main TG controller struct
    magic_t magic_start;                // magic number to test memory integrity
    float null;                         // dumping ground for items with no target

    // system identification values
    float fw_build;                     // firmware build number
    float fw_version;                   // firmware version number

    // system state variables
    csControllerState controller_state;
    uint32_t led_timer;                 // used to flash indicator LED
    uint32_t led_blink_rate;            // used to flash indicator LED

    // communications state variables
    // cs.comm_mode is the setting for the communications mode
<<<<<<< HEAD
    // js.json_mode is the actual current mode
    commMode comm_mode;                 // ej: 0=text mode sticky, 1=JSON mode sticky, 2=auto mode
    commMode comm_request_mode;         // mode of request (may be different than the setting)
=======
    // js.json_mode is the actual current mode (see also js.json_now)
    commMode comm_mode;                 // ej: 0=text mode sticky, 1=JSON mode sticky, 2=auto mode
    commMode comm_request_mode;         // mode of request (may be different thatn the setting)

    bool responses_suppressed;          // if true, responses are to be suppressed (for internal-file delivery)
>>>>>>> 39c39866
    
    // controller serial buffers
    char *bufp;                         // pointer to primary or secondary in buffer
    uint16_t linelen;                   // length of currently processing line
    char out_buf[OUTPUT_BUFFER_LEN];    // output buffer
    char saved_buf[SAVED_BUFFER_LEN];   // save the input buffer

    // Exceptions - some exceptions cannot be notified by an ER because they are in interrupts 
    bool exec_aline_assertion_failure;  // record an exception deep inside mp_exec_aline()

    magic_t magic_end;
} controller_t;

extern controller_t cs;                 // controller state structure

/**** function prototypes ****/

void controller_init(void);
void controller_run(void);
void controller_set_connected(bool is_connected);
void controller_set_muted(bool is_muted);
bool controller_parse_control(char *p);

#endif // End of include guard: CONTROLLER_H_ONCE<|MERGE_RESOLUTION|>--- conflicted
+++ resolved
@@ -62,18 +62,12 @@
     uint32_t led_blink_rate;            // used to flash indicator LED
 
     // communications state variables
-    // cs.comm_mode is the setting for the communications mode
-<<<<<<< HEAD
-    // js.json_mode is the actual current mode
+    // useful to know: 
+    //      cs.comm_mode is the setting for the communications mode
+    //      js.json_mode is the actual current mode (see also js.json_now)
     commMode comm_mode;                 // ej: 0=text mode sticky, 1=JSON mode sticky, 2=auto mode
     commMode comm_request_mode;         // mode of request (may be different than the setting)
-=======
-    // js.json_mode is the actual current mode (see also js.json_now)
-    commMode comm_mode;                 // ej: 0=text mode sticky, 1=JSON mode sticky, 2=auto mode
-    commMode comm_request_mode;         // mode of request (may be different thatn the setting)
-
     bool responses_suppressed;          // if true, responses are to be suppressed (for internal-file delivery)
->>>>>>> 39c39866
     
     // controller serial buffers
     char *bufp;                         // pointer to primary or secondary in buffer
