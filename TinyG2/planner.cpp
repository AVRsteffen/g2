--- conflicted
+++ resolved
@@ -98,7 +98,7 @@
 static uint8_t _get_buffer_index(mpBuf_t *bf);
 static void _dump_plan_buffer(mpBuf_t *bf);
 #endif
-static void _planner_report(void);
+static void _planner_report(const char *msg);
 
 /*
  * planner_init()
@@ -638,7 +638,7 @@
     mb.time_in_planner = time_in_planner;
 }
 
-#ifdef DEBUG
+//#ifdef DEBUG
 
 #warning DEBUG TRAPS ENABLED
 
@@ -650,30 +650,14 @@
 
     // Current buffer should be in the running state.
     if (mb.r->buffer_state != MP_BUFFER_RUNNING) {
-<<<<<<< HEAD
-        rpt_exception(STAT_PLANNER_ASSERTION_FAILURE, "buffer audit1");
-#ifdef __DIAGNOSTICS    // +++++
-        while (1) {
-            __NOP();
-        }
-#endif
-=======
+        _planner_report("buffer audit1");
         _debug_trap();
->>>>>>> 1d57314e
     }
 
     // Check that the next from the previous is correct.
     if (mb.r->pv->nx != mb.r || mb.r->nx->pv != mb.r){
-<<<<<<< HEAD
-        rpt_exception(STAT_PLANNER_ASSERTION_FAILURE, "buffer audit2");
-#ifdef __DIAGNOSTICS    // +++++
-        while (1) {
-            __NOP();
-        }
-#endif
-=======
+        _planner_report("buffer audit2");
         _debug_trap();
->>>>>>> 1d57314e
     }
 
     // Now check every buffer, in order we would execute them.
@@ -681,16 +665,8 @@
     while (bf != mb.r) {
         // Check that the next from the previous is correct.
         if (bf->pv->nx != bf || bf->nx->pv != bf){
-<<<<<<< HEAD
-            rpt_exception(STAT_PLANNER_ASSERTION_FAILURE, "buffer audit3");
-#ifdef __DIAGNOSTICS    // +++++
-            while (1) {
-                __NOP();
-            }
-#endif
-=======
+            _planner_report("buffer audit3");
             _debug_trap();
->>>>>>> 1d57314e
         }
 
         // Order should be:
@@ -706,60 +682,27 @@
             if (bf->buffer_state == MP_BUFFER_PLANNING) {
                 __NOP();
             } else {
-<<<<<<< HEAD
-                rpt_exception(STAT_PLANNER_ASSERTION_FAILURE, "buffer audit4");
-#ifdef __DIAGNOSTICS    // +++++
-                while (1) {
-                    __NOP();
-                }
-=======
+                _planner_report("buffer audit4");
                 _debug_trap();
->>>>>>> 1d57314e
             }
-#endif
         }
 
         // After QUEUED, we can see QUEUED, PLANNING, or EMPTY
         if (bf->pv->buffer_state == MP_BUFFER_QUEUED && bf->buffer_state != MP_BUFFER_QUEUED && bf->buffer_state != MP_BUFFER_PLANNING && bf->buffer_state != MP_BUFFER_EMPTY) {
-<<<<<<< HEAD
-            rpt_exception(STAT_PLANNER_ASSERTION_FAILURE, "buffer audit5");
-#ifdef __DIAGNOSTICS    // +++++
-            while (1) {
-                __NOP();
-            }
-#endif
-=======
+            _planner_report("buffer audit5");
             _debug_trap();
->>>>>>> 1d57314e
         }
 
         // After PLANNING, we can see PLANNING, or EMPTY
         if (bf->pv->buffer_state == MP_BUFFER_PLANNING && bf->buffer_state != MP_BUFFER_PLANNING && bf->buffer_state != MP_BUFFER_QUEUED && bf->buffer_state != MP_BUFFER_EMPTY) {
-<<<<<<< HEAD
-            rpt_exception(STAT_PLANNER_ASSERTION_FAILURE, "buffer audit6");
-#ifdef __DIAGNOSTICS    // +++++
-            while (1) {
-                __NOP();
-            }
-#endif
-=======
+            _planner_report("buffer audit6");
             _debug_trap();
->>>>>>> 1d57314e
         }
 
         // After EMPTY, we should only see EMPTY
         if (bf->pv->buffer_state == MP_BUFFER_EMPTY && bf->buffer_state != MP_BUFFER_EMPTY) {
-<<<<<<< HEAD
-            rpt_exception(STAT_PLANNER_ASSERTION_FAILURE, "buffer audit7");
-            _planner_report();
-#ifdef __DIAGNOSTICS    // +++++
-            while (1) {
-                __NOP();
-            }
-#endif
-=======
+            _planner_report("buffer audit7");
             _debug_trap();
->>>>>>> 1d57314e
         }
         // Now look at the next one.
         bf = bf->nx;
@@ -769,32 +712,31 @@
 #pragma GCC pop_options
 // About the ggc warning on the previous line: http://comments.gmane.org/gmane.comp.gcc.bugs/404291
 
-<<<<<<< HEAD
+//#endif // DEBUG
+
 #ifdef __DIAGNOSTICS
 
-static void _planner_report()
-{
+static void _planner_report(const char *msg)
+{
+    rpt_exception(STAT_PLANNER_ASSERTION_FAILURE, msg);
+    
     for (uint8_t i=0; i<PLANNER_BUFFER_POOL_SIZE; i++) {
-//        printf("{\"er\":\"stat:%d, type:%d, lock:%d, replan:%d\"}\n", 
-        printf("{\"er\":{\"stat\":%d, \"type\":%d, \"lock\":%d, \"replan\":%d\"",
+        printf("{\"er\":{\"stat\":%d, \"type\":%d, \"lock\":%d, \"replan\":%d",
                 mb.bf[i].buffer_state,
                 mb.bf[i].move_type,
                 mb.bf[i].locked,
                 mb.bf[i].replannable);
         if (&mb.bf[i] == mb.r) { 
-            printf("\"R\":t");}
+            printf(", \"RUN\":t");}
         if (&mb.bf[i] == mb.q) { 
-            printf("\"Q\":t");}
+            printf(", \"QUE\":t");}
         if (&mb.bf[i] == mb.w) { 
-            printf("\"W\":t");}
+            printf(", \"WRT\":t");}
         printf("}}\n");
     }    
 }
 
-#endif
-=======
-#endif // DEBUG
->>>>>>> 1d57314e
+#endif // __DIAGNOSTICS
 
 /****************************
  * END OF PLANNER FUNCTIONS *
