/*
 * settings_Printrbot_play.h
 * This file is part of the the TinyG project
 *
 * Copyright (c) 2010 - 2016 Alden S. Hart, Jr.
 * Copyright (c) 2010 - 2016 Robert Giseburt
 *
 * This file ("the software") is free software: you can redistribute it and/or modify
 * it under the terms of the GNU General Public License, version 2 as published by the
 * Free Software Foundation. You should have received a copy of the GNU General Public
 * License, version 2 along with the software.  If not, see <http://www.gnu.org/licenses/>.
 *
 * As a special exception, you may use this file as part of a software library without
 * restriction. Specifically, if other files instantiate templates or use macros or
 * inline functions from this file, or you compile this file and link it with  other
 * files to produce an executable, this file does not by itself cause the resulting
 * executable to be covered by the GNU General Public License. This exception does not
 * however invalidate any other reasons why the executable file might be covered by the
 * GNU General Public License.
 *
 * THE SOFTWARE IS DISTRIBUTED IN THE HOPE THAT IT WILL BE USEFUL, BUT WITHOUT ANY
 * WARRANTY OF ANY KIND, EXPRESS OR IMPLIED, INCLUDING BUT NOT LIMITED TO THE WARRANTIES
 * OF MERCHANTABILITY, FITNESS FOR A PARTICULAR PURPOSE AND NONINFRINGEMENT. IN NO EVENT
 * SHALL THE AUTHORS OR COPYRIGHT HOLDERS BE LIABLE FOR ANY CLAIM, DAMAGES OR OTHER
 * LIABILITY, WHETHER IN AN ACTION OF CONTRACT, TORT OR OTHERWISE, ARISING FROM, OUT OF
 * OR IN CONNECTION WITH THE SOFTWARE OR THE USE OR OTHER DEALINGS IN THE SOFTWARE.
 */
/* Note: The values in this file are the default settings that are loaded
 * 		 into a virgin EEPROM, and can be changed using the config commands.
 *		 After initial load the EEPROM values (or changed values) are used.
 *
 *		 System and hardware settings that you shouldn't need to change
 *		 are in hardware.h  Application settings that also shouldn't need
 *		 to be changed are in tinyg.h
 */

/***********************************************************************/
/**** Printrbot Play profile *******************************************/
/***********************************************************************/

// ***> NOTE: The init message must be a single line with no CRs or LFs
#define INIT_MESSAGE "Initializing configs to Printrbot Play profile"

#ifndef PI
#define PI 3.14159628
#endif

//**** GLOBAL / GENERAL SETTINGS ******************************************************

#define JUNCTION_AGGRESSION         1.1  					// cornering - between 0.05 and 1.00 (max)
#define CHORDAL_TOLERANCE           0.01					// chordal accuracy for arc drawing (in mm)

#define JUNCTION_DEVIATION          0.1                     // larger is faster

#define SOFT_LIMIT_ENABLE           0						// 0=off, 1=on
#define HARD_LIMIT_ENABLE           1						// 0=off, 1=on
#define SAFETY_INTERLOCK_ENABLE     1						// 0=off, 1=on

#define SPINDLE_ENABLE_POLARITY     1                       // 0=active low, 1=active high
#define SPINDLE_DIR_POLARITY        0                       // 0=clockwise is low, 1=clockwise is high
#define SPINDLE_PAUSE_ON_HOLD       true
#define SPINDLE_DWELL_TIME          1.0

#define COOLANT_MIST_POLARITY       1                       // 0=active low, 1=active high
#define COOLANT_FLOOD_POLARITY      1                       // 0=active low, 1=active high
#define COOLANT_PAUSE_ON_HOLD       false

// Communications and reporting settings

#define TEXT_VERBOSITY              TV_VERBOSE              // one of: TV_SILENT, TV_VERBOSE
#define COMM_MODE                   JSON_MODE               // one of: TEXT_MODE, JSON_MODE

#define XIO_EXPAND_CR               false                   // serial IO settings (AVR only)
#define XIO_ENABLE_ECHO             false
#define XIO_ENABLE_FLOW_CONTROL     FLOW_CONTROL_XON        // FLOW_CONTROL_OFF, FLOW_CONTROL_XON, FLOW_CONTROL_RTS

#define JSON_VERBOSITY              JV_LINENUM             // one of: JV_SILENT, JV_FOOTER, JV_CONFIGS, JV_MESSAGES, JV_LINENUM, JV_VERBOSE
#define JSON_SYNTAX_MODE            JSON_SYNTAX_STRICT      // one of JSON_SYNTAX_RELAXED, JSON_SYNTAX_STRICT

#define QUEUE_REPORT_VERBOSITY		QR_OFF		            // one of: QR_OFF, QR_SINGLE, QR_TRIPLE

#define STATUS_REPORT_VERBOSITY     SR_FILTERED             // one of: SR_OFF, SR_FILTERED, SR_VERBOSE
#define STATUS_REPORT_MIN_MS        100                     // milliseconds - enforces a viable minimum
#define STATUS_REPORT_INTERVAL_MS   250                     // milliseconds - set $SV=0 to disable

// Defaults for 3DP
//#define STATUS_REPORT_DEFAULTS	"line","posx","posy","posz","posa","vel","he1t","he1st","he1at","feed","vel","unit","path","stat"
// There are no heater two or three, but these would show those: ,"he2t","he2st","he2at","he3t","he3st","he3at"

// Defaults for motion debugging
//#define STATUS_REPORT_DEFAULTS "line","posx","posy","posz","posa","vel","he1t","he1st","he1at","he2t","he2st","he2at","he3t","he3st","he3at","_fe5","_fe4","feed","vel","unit","path","stat"

// Defaults for PID tuning
#define STATUS_REPORT_DEFAULTS "line","posx","posy","posz","posa","vel","he1t","he1st","he1at","he1op","pid1p","pid1i","pid1d","feed","vel","unit","path","stat"

// Gcode startup defaults
#define GCODE_DEFAULT_UNITS         MILLIMETERS             // MILLIMETERS or INCHES
#define GCODE_DEFAULT_PLANE         CANON_PLANE_XY          // CANON_PLANE_XY, CANON_PLANE_XZ, or CANON_PLANE_YZ
#define GCODE_DEFAULT_COORD_SYSTEM  G54                     // G54, G55, G56, G57, G58 or G59
#define GCODE_DEFAULT_PATH_CONTROL  PATH_CONTINUOUS
#define GCODE_DEFAULT_DISTANCE_MODE ABSOLUTE_MODE


// *** motor settings ************************************************************************************

#define MOTOR_POWER_MODE            MOTOR_POWERED_IN_CYCLE  // default motor power mode (see cmMotorPowerMode in stepper.h)
// 80 steps/mm at 1/16 microstepping = 40 mm/rev
#define M1_MOTOR_MAP                AXIS_X                  // 1ma
#define M1_STEP_ANGLE               1.8                     // 1sa
#define M1_TRAVEL_PER_REV           40.64                      // 1tr
#define M1_MICROSTEPS               32                      // 1mi		1,2,4,8,16,32
#define M1_POLARITY                 1                       // 1po		0=normal, 1=reversed
#define M1_POWER_MODE               MOTOR_POWER_MODE        // 1pm		standard
<<<<<<< HEAD
#define M1_POWER_LEVEL              0.6                    // 1mp
=======
#define M1_POWER_LEVEL              0.4                    // 1mp
>>>>>>> 411857be

// 80 steps/mm at 1/16 microstepping = 40 mm/rev
#define M3_MOTOR_MAP                AXIS_Y
#define M3_STEP_ANGLE               1.8
#define M3_TRAVEL_PER_REV           40.64
#define M3_MICROSTEPS               32
#define M3_POLARITY                 0
#define M3_POWER_MODE               MOTOR_POWER_MODE
#define M3_POWER_LEVEL              0.4

#define M2_MOTOR_MAP                AXIS_Z
#define M2_STEP_ANGLE               1.8
#define M2_TRAVEL_PER_REV           1.5875
#define M2_MICROSTEPS               32
#define M2_POLARITY                 1
#define M2_POWER_MODE               MOTOR_POWER_MODE
#define M2_POWER_LEVEL              0.4

// 96 steps/mm at 1/16 microstepping = 33.3333 mm/rev
#define M4_MOTOR_MAP                AXIS_A
#define M4_STEP_ANGLE               1.8
#define M4_TRAVEL_PER_REV           360			// degrees moved per motor rev
#define M4_MICROSTEPS               32
#define M4_POLARITY                 0
#define M4_POWER_MODE               MOTOR_POWER_MODE
<<<<<<< HEAD
#define M4_POWER_LEVEL              0.6
=======
#define M4_POWER_LEVEL              0.4
>>>>>>> 411857be

// 96 steps/mm at 1/16 microstepping = 33.3333 mm/rev
#define M5_MOTOR_MAP                AXIS_B
#define M5_STEP_ANGLE               1.8
#define M5_TRAVEL_PER_REV           360			// degrees moved per motor rev
#define M5_MICROSTEPS               32
#define M5_POLARITY                 0
#define M5_POWER_MODE               MOTOR_POWER_MODE
#define M5_POWER_LEVEL              0.35

// *** axis settings **********************************************************************************

#define X_AXIS_MODE                 AXIS_STANDARD           // xam  see canonical_machine.h cmAxisMode for valid values
#define X_VELOCITY_MAX              30000 				    // xvm  G0 max velocity in mm/min
#define X_FEEDRATE_MAX              X_VELOCITY_MAX          // xfr  G1 max feed rate in mm/min
#define X_TRAVEL_MIN                0                       // xtn  minimum travel - used by soft limits and homing
#define X_TRAVEL_MAX                100                     // xtm  travel between switches or crashes
#define X_JERK_MAX                  15000                    // xjm  yes, that's "100 billion" mm/(min^3)
#define X_JERK_HIGH_SPEED			20000                   // xjh
#define X_HOMING_INPUT              1                       // xhi  input used for homing or 0 to disable
#define X_HOMING_DIRECTION          0                       // xhd  0=search moves negative, 1= search moves positive
#define X_SEARCH_VELOCITY           3000                    // xsv  move in negative direction
#define X_LATCH_VELOCITY            200                     // xlv  mm/min
#define X_LATCH_BACKOFF             5                       // xlb  mm
#define X_ZERO_BACKOFF              0.5                       // xzb  mm

#define Y_AXIS_MODE                 AXIS_STANDARD
#define Y_VELOCITY_MAX              30000
#define Y_FEEDRATE_MAX              Y_VELOCITY_MAX
#define Y_TRAVEL_MIN                0
#define Y_TRAVEL_MAX                100
#define Y_JERK_MAX                  15000
#define Y_JERK_HIGH_SPEED			20000
#define Y_HOMING_INPUT              4
#define Y_HOMING_DIRECTION          1
#define Y_SEARCH_VELOCITY           1500
#define Y_LATCH_VELOCITY            200
#define Y_LATCH_BACKOFF             5
#define Y_ZERO_BACKOFF              0.5

#define Z_AXIS_MODE                 AXIS_STANDARD
#define Z_VELOCITY_MAX              300
#define Z_FEEDRATE_MAX              Z_VELOCITY_MAX
#define Z_TRAVEL_MIN                0
#define Z_TRAVEL_MAX                125
#define Z_JERK_MAX                  800
#define Z_JERK_HIGH_SPEED			1600
#define Z_HOMING_INPUT              5
#define Z_HOMING_DIRECTION          0
#define Z_SEARCH_VELOCITY           200
#define Z_LATCH_VELOCITY            100
#define Z_LATCH_BACKOFF             5
#define Z_ZERO_BACKOFF              0

// Rotary values are chosen to make the motor react the same as X for testing
/***************************************************************************************
 * To calculate the speeds here, in Wolfram Alpha-speak:
 *
 *   c=2*pi*r, r=0.609, d=c/360, s=((S*60)/d), S=40 for s
 *   c=2*pi*r, r=5.30516476972984, d=c/360, s=((S*60)/d), S=40 for s
 *
 * Change r to A_RADIUS, and S to the desired speed, in mm/s or mm/s/s/s.
 *
 * It will return s= as the value you want to enter.
 *
 * If the value is over 1 million, the code will divide it by 1 million,
 * so you have to pre-multiply it by 1000000.0. (The value is in millions, btw.)
 *
 * Note that you need these to be floating point values, so always have a .0 at the end!
 *
 ***************************************************************************************/

#define A_AXIS_MODE 			AXIS_RADIUS
#define A_RADIUS 				5.30516476972984
//#define A_VELOCITY_MAX          25920.0 // ~40 mm/s, 2,400 mm/min
//#define A_FEEDRATE_MAX 			25920.0/2.0 // ~20 mm/s, 1,200 mm/min
#define A_VELOCITY_MAX          77760.0 // G0 rate ~120 mm/s, 2,400 mm/min
#define A_FEEDRATE_MAX 			9720.0 // 9720.0 = G1 rate ~15 mm/s, 900 mm/min
#define A_TRAVEL_MIN 			0
#define A_TRAVEL_MAX 			10
#define A_JERK_MAX 				648000 // 1,000 million mm/min^3 = 648000
                                       // * a million IF it's over a million
                                       // c=2*pi*r, r=5.30516476972984, d=c/360, s=((1000*60)/d)
#define A_HOMING_INPUT          0
#define A_HOMING_DIRECTION      0
#define A_SEARCH_VELOCITY 		2000
#define A_LATCH_VELOCITY 		2000
#define A_LATCH_BACKOFF 		5
#define A_ZERO_BACKOFF 			2
#define A_JERK_HIGH_SPEED       A_JERK_MAX

#define B_AXIS_MODE				AXIS_DISABLED
#define B_RADIUS				1
#define B_VELOCITY_MAX			3600
#define B_FEEDRATE_MAX			B_VELOCITY_MAX
#define B_TRAVEL_MIN 			0
#define B_TRAVEL_MAX			-1
//#define B_JERK_MAX			20000000
#define B_JERK_MAX				20
#define B_HOMING_INPUT          0
#define B_HOMING_DIRECTION      0
#define B_SEARCH_VELOCITY 		600
#define B_LATCH_VELOCITY 		100
#define B_LATCH_BACKOFF			10
#define B_ZERO_BACKOFF			2
#define B_JERK_HIGH_SPEED		A_JERK_MAX


//*** Input / output settings ***
/*
    IO_MODE_DISABLED
    IO_ACTIVE_LOW    aka NORMALLY_OPEN
    IO_ACTIVE_HIGH   aka NORMALLY_CLOSED

    INPUT_ACTION_NONE
    INPUT_ACTION_STOP
    INPUT_ACTION_FAST_STOP
    INPUT_ACTION_HALT
    INPUT_ACTION_RESET

    INPUT_FUNCTION_NONE
    INPUT_FUNCTION_LIMIT
    INPUT_FUNCTION_INTERLOCK
    INPUT_FUNCTION_SHUTDOWN
    INPUT_FUNCTION_PANIC
*/
// Inputs are defined for the g2ref(a) board
// Xmn (board label)
#define DI1_MODE                    IO_ACTIVE_HIGH
#define DI1_ACTION                  INPUT_ACTION_NONE
#define DI1_FUNCTION                INPUT_FUNCTION_NONE

// Xmax
#define DI2_MODE                    IO_MODE_DISABLED
#define DI2_ACTION                  INPUT_ACTION_NONE
#define DI2_FUNCTION                INPUT_FUNCTION_NONE

// Ymin
#define DI3_MODE                    IO_MODE_DISABLED
#define DI3_ACTION                  INPUT_ACTION_NONE
#define DI3_FUNCTION                INPUT_FUNCTION_NONE

// Ymax
#define DI4_MODE                    IO_ACTIVE_HIGH
#define DI4_ACTION                  INPUT_ACTION_NONE
#define DI4_FUNCTION                INPUT_FUNCTION_NONE

// Zmin
#define DI5_MODE                    IO_ACTIVE_LOW   // Z probe
#define DI5_ACTION                  INPUT_ACTION_NONE
#define DI5_FUNCTION                INPUT_FUNCTION_NONE

// Zmax
#define DI6_MODE                    IO_MODE_DISABLED
#define DI6_ACTION                  INPUT_ACTION_NONE
#define DI6_FUNCTION                INPUT_FUNCTION_NONE

// Shutdown (Amin on v9 board)
#define DI7_MODE                    IO_MODE_DISABLED
#define DI7_ACTION                  INPUT_ACTION_NONE
#define DI7_FUNCTION                INPUT_FUNCTION_NONE

// High Voltage Z Probe In (Amax on v9 board)
#define DI8_MODE                    IO_ACTIVE_LOW
#define DI8_ACTION                  INPUT_ACTION_NONE
#define DI8_FUNCTION                INPUT_FUNCTION_NONE

// Hardware interlock input
#define DI9_MODE                    IO_MODE_DISABLED
#define DI9_ACTION                  INPUT_ACTION_NONE
#define DI9_FUNCTION                INPUT_FUNCTION_NONE

//Extruder1_PWM
#define DO1_MODE                    IO_ACTIVE_HIGH

//Extruder2_PWM
#define DO2_MODE                    IO_ACTIVE_HIGH

//Fan1A_PWM
#define DO3_MODE                    IO_ACTIVE_HIGH

//Fan1B_PWM
#define DO4_MODE                    IO_ACTIVE_HIGH

#define DO5_MODE                    IO_ACTIVE_HIGH
#define DO6_MODE                    IO_ACTIVE_HIGH
#define DO7_MODE                    IO_ACTIVE_HIGH
#define DO8_MODE                    IO_ACTIVE_HIGH

//SAFEin (Output) signal
#define DO9_MODE                    IO_ACTIVE_HIGH

#define DO10_MODE                   IO_ACTIVE_HIGH

//Header Bed FET
#define DO11_MODE                   IO_ACTIVE_HIGH

//Indicator_LED
#define DO12_MODE                   IO_ACTIVE_HIGH

#define DO13_MODE                   IO_ACTIVE_HIGH


/*** Extruders / Heaters ***/

#define MIN_FAN_TEMP                50.0
#define MAX_FAN_TEMP                100.0

#define H1_DEFAULT_ENABLE           true
#define H1_DEFAULT_P                7.0
#define H1_DEFAULT_I                0.05
#define H1_DEFAULT_D                150.0

#define H2_DEFAULT_ENABLE           false
#define H2_DEFAULT_P                7.0
#define H2_DEFAULT_I                0.05
#define H2_DEFAULT_D                150.0

#define H3_DEFAULT_ENABLE           false
#define H3_DEFAULT_P                9.0
#define H3_DEFAULT_I                0.12
#define H3_DEFAULT_D                400.0<|MERGE_RESOLUTION|>--- conflicted
+++ resolved
@@ -111,11 +111,7 @@
 #define M1_MICROSTEPS               32                      // 1mi		1,2,4,8,16,32
 #define M1_POLARITY                 1                       // 1po		0=normal, 1=reversed
 #define M1_POWER_MODE               MOTOR_POWER_MODE        // 1pm		standard
-<<<<<<< HEAD
-#define M1_POWER_LEVEL              0.6                    // 1mp
-=======
 #define M1_POWER_LEVEL              0.4                    // 1mp
->>>>>>> 411857be
 
 // 80 steps/mm at 1/16 microstepping = 40 mm/rev
 #define M3_MOTOR_MAP                AXIS_Y
@@ -141,11 +137,7 @@
 #define M4_MICROSTEPS               32
 #define M4_POLARITY                 0
 #define M4_POWER_MODE               MOTOR_POWER_MODE
-<<<<<<< HEAD
-#define M4_POWER_LEVEL              0.6
-=======
 #define M4_POWER_LEVEL              0.4
->>>>>>> 411857be
 
 // 96 steps/mm at 1/16 microstepping = 33.3333 mm/rev
 #define M5_MOTOR_MAP                AXIS_B
