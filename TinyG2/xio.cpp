--- conflicted
+++ resolved
@@ -158,95 +158,8 @@
     virtual void flushRead() = 0;       // This should call _flushLine() before flushing the device.
     virtual int16_t write(const char *buffer, int16_t len) = 0;
 
-<<<<<<< HEAD
     virtual char *readline(devflags_t limit_flags, uint16_t &size) = 0;
-=======
-
-    // Readline and line flushing functions
-    char *readline(devflags_t limit_flags, uint16_t &size) {
-        if (!(limit_flags & flags)) {
-        	size = 0;
-        	return NULL;
-        }
-
-        // If _ready_to_send is true, we captured a line previously but couldn't return it yet (one of various reasons),
-        // and we don't actually need to read from the channel. We just need to try to return it again.
-        if (!_ready_to_send) {
-            while (read_index < read_buf_size) {
-                int c;
-
-                if ((c = readchar()) == _FDEV_ERR) {
-                    break;
-                }
-                read_buf[read_index] = (char)c;
-
-                // special handling for flush character
-                // if not in a feedhold substitute % with ; so it's treated as a comment and ignored.
-                // if in a feedhold request a queue flush by passing the % back as a single character.
-                if (c == '%') {
-                    if (!cm_has_hold()) {
-                        read_buf[read_index++] = ';';
-                        continue;
-                    } else {
-                        single_char_buffer[0] = '%';    // send queue flush request
-                        size = 1;
-                        return single_char_buffer;
-                    }
-                }
-
-                // trap other special characters
-                if ((c == '!') ||                       // request feedhold
-                    (c == '~') ||                       // request end feedhold
-                    (c == EOT) ||                       // request job kill (end of transmission)
-                    (c == ENQ) ||                       // request ENQ/ack
-                    (c == CAN)) {                       // reset (aka cancel, terminate)
-                    single_char_buffer[0] = c;
-                    size = 1;
-                    return single_char_buffer;
-
-                } else if ((c == LF) || (c == CR)) {
-//                } else if ((c == LF) || (c == CR) || (c == TAB)) {  // use this to add TAB as a line terminator
-                    _ready_to_send = true;
-                    break;
-                }
-                read_index++;
-            }
-        }
-
-        // Now we have a complete line to send, check it and (maybe) return it.
-        if (_ready_to_send) {
-            if (!(limit_flags & DEV_IS_DATA)) {
-                // This is a control-only read.
-                // We need to ensure that we only get JSON-lines.
-                // CHEAT: We don't properly ignore spaces here!!
-                if ((read_buf[0] != '{') && (read_buf[0] != CR) && (read_buf[0] != LF)) {
-                    // we'll just leave _ready_to_send set, and next time it can be read.
-                    size = 0;
-                    return NULL;
-                }
-            }
-
-            // Here is where we would do more checks to make sure we're allowing the correct data through the correct channel.
-            // For now, we only do that one test.
-
-            read_buf[read_index] = NUL;
-            size = read_index;						// how long is the string?
-            read_index = 0;							// reset for next readline
-
-            _ready_to_send = false;
-
-            return (read_buf);
-        }
-        size = 0;
-        return NULL;
-    };
-
-    void _flushLine() {
-        _ready_to_send = false;
-        read_index = 0;
-    };
->>>>>>> 74291770
-};
+    };
 
 // Here we create the xio_t class, which has convenience methods to handle cross-device actions as a whole.
 struct xio_t {
@@ -623,10 +536,11 @@
                 }
             }
             else
-            if (c == '!'         ||
-                c == '~'         ||
-                c == CHAR_RESET  ||          // ^X
-                c == CHAR_ALARM  ||          // ^D
+            if ((c == '!')         ||
+                (c == '~')         ||
+                (c == ENQ)         ||        // request ENQ/ack
+                (c == CHAR_RESET)  ||        // ^X -  reset (aka cancel, terminate)
+                (c == CHAR_ALARM)  ||        // ^D - request job kill (end of transmission)
                 (cm_has_hold() && c == '%')  // flush (only in feedhold)
                 ) {
 
@@ -743,10 +657,11 @@
 
 
             char c = _data[search_header->_read_offset];
-            if (c == '!'         ||
-                c == '~'         ||
-                c == CHAR_RESET  ||          // ^X
-                c == CHAR_ALARM  ||          // ^D
+            if ((c == '!')         ||
+                (c == '~')         ||
+                (c == ENQ)         ||        // request ENQ/ack
+                (c == CHAR_RESET)  ||        // ^X -  reset (aka cancel, terminate)
+                (c == CHAR_ALARM)  ||        // ^D - request job kill (end of transmission)
                 (cm_has_hold() && c == '%')  // flush (only in feedhold)
                 ) {
                 line_size = 1;
@@ -885,70 +800,70 @@
     };
 
     void connectedStateChanged(bool connected) {
-        if (connected) {
-            if (isNotConnected()) {
-                //USB0 has just connected
-                //Case 1: This is the first channel to connect -
-                //  set it as CTRL+DATA+PRIMARY channel
-                //Case 2: This is the second (or later) channel to connect -
-                //  set it as DATA channel, remove DATA flag from PRIMARY channel
-                //... inactive channels are counted as closed
-
-                setAsConnectedAndReady();
-
-                if(!xio.others_connected(this)) {
-                    // Case 1
-                    setAsPrimaryActiveDualRole();
-                    // report that we now have a connection (only for the first one)
-                    controller_set_connected(true);
-                } else {
-                    // Case 2
-                    xio.remove_data_from_primary();
-                    setAsActiveData();
-                }
-            } // flags & DEV_IS_DISCONNECTED
-
-        } else { // disconnected
-            if (isConnected()) {
-
-                //USB0 has just disconnected
-                //Case 1: This channel disconnected while it was a ctrl+data channel (and no other channels are open) -
-                //  finalize this channel
-                //Case 2: This channel disconnected while it was a primary ctrl channel (and other channels are open) -
-                //  finalize this channel, deactivate other channels
-                //Case 3: This channel disconnected while it was a non-primary ctrl channel (and other channels are open) -
-                //  finalize this channel, leave other channels alone
-                //Case 4: This channel disconnected while it was a data channel (and other channels are open, including a primary)
-                //  finalize this channel, set primary channel as a CTRL+DATA channel if this was the last data channel
-                //Case 5: This channel disconnected while it was inactive -
-                //  don't need to do anything!
-                //... inactive channels are counted as closed
-
-                devflags_t oldflags = flags;
-                clearFlags();
-                flushRead();
-
-                if(checkForNotActive(oldflags)) {
-                    // Case 5
-                } else if(checkForCtrlAndData(oldflags) || !xio.others_connected(this)) {
-                    // Case 1
-                    if(!checkForCtrlAndData(oldflags) || xio.others_connected(this)) {
-                        rpt_exception(STAT_XIO_ASSERTION_FAILURE, "xio_dev() assertion error"); // where is this supposed to go!?
+            if (connected) {
+                if (isNotConnected()) {
+                    //USB0 has just connected
+                    //Case 1: This is the first channel to connect -
+                    //  set it as CTRL+DATA+PRIMARY channel
+                    //Case 2: This is the second (or later) channel to connect -
+                    //  set it as DATA channel, remove DATA flag from PRIMARY channel
+                    //... inactive channels are counted as closed
+
+                    setAsConnectedAndReady();
+
+                    if(!xio.others_connected(this)) {
+                        // Case 1
+                        setAsPrimaryActiveDualRole();
+                        // report that we now have a connection (only for the first one)
+                        controller_set_connected(true);
+                    } else {
+                        // Case 2
+                        xio.remove_data_from_primary();
+                        setAsActiveData();
                     }
-                    controller_set_connected(false);
-                } else if(checkForCtrlAndPrimary(oldflags)) {
-                    // Case 2
-                    xio.deactivate_all_channels();
-                } else if(checkForCtrl(oldflags)) {
-                    // Case 3
-                } else if(checkForData(oldflags)) {
-                    // Case 4
-                    xio.remove_data_from_primary();
-                }
-            } // flags & DEV_IS_CONNECTED
-        }
-    };
-};
+                } // flags & DEV_IS_DISCONNECTED
+
+            } else { // disconnected
+                if (isConnected()) {
+
+                    //USB0 has just disconnected
+                    //Case 1: This channel disconnected while it was a ctrl+data channel (and no other channels are open) -
+                    //  finalize this channel
+                    //Case 2: This channel disconnected while it was a primary ctrl channel (and other channels are open) -
+                    //  finalize this channel, deactivate other channels
+                    //Case 3: This channel disconnected while it was a non-primary ctrl channel (and other channels are open) -
+                    //  finalize this channel, leave other channels alone
+                    //Case 4: This channel disconnected while it was a data channel (and other channels are open, including a primary)
+                    //  finalize this channel, set primary channel as a CTRL+DATA channel if this was the last data channel
+                    //Case 5: This channel disconnected while it was inactive -
+                    //  don't need to do anything!
+                    //... inactive channels are counted as closed
+
+                    devflags_t oldflags = flags;
+                    clearFlags();
+                    flushRead();
+
+                    if(checkForNotActive(oldflags)) {
+                        // Case 5
+                    } else if(checkForCtrlAndData(oldflags) || !xio.others_connected(this)) {
+                        // Case 1
+                        if(!checkForCtrlAndData(oldflags) || xio.others_connected(this)) {
+                            rpt_exception(STAT_XIO_ASSERTION_FAILURE, "xio_dev() assertion error"); // where is this supposed to go!?
+                        }
+                        controller_set_connected(false);
+                    } else if(checkForCtrlAndPrimary(oldflags)) {
+                        // Case 2
+                        xio.deactivate_all_channels();
+                    } else if(checkForCtrl(oldflags)) {
+                        // Case 3
+                    } else if(checkForData(oldflags)) {
+                        // Case 4
+                        xio.remove_data_from_primary();
+                    }
+                } // flags & DEV_IS_CONNECTED
+            }
+    };
+    };
 
 // ALLOCATIONS
 // Declare a device wrapper class for SerialUSB and SerialUSB1
