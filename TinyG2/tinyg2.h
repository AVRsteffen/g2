/*
 * tinyg2.h - tinyg2 main header
 * This file is part of the TinyG project
 *
 * Copyright (c) 2010 - 2015 Alden S. Hart, Jr.
 * Copyright (c) 2010 - 2015 Robert Giseburt
 *
 * This file ("the software") is free software: you can redistribute it and/or modify
 * it under the terms of the GNU General Public License, version 2 as published by the
 * Free Software Foundation. You should have received a copy of the GNU General Public
 * License, version 2 along with the software.  If not, see <http://www.gnu.org/licenses/>.
 *
 * THE SOFTWARE IS DISTRIBUTED IN THE HOPE THAT IT WILL BE USEFUL, BUT WITHOUT ANY
 * WARRANTY OF ANY KIND, EXPRESS OR IMPLIED, INCLUDING BUT NOT LIMITED TO THE WARRANTIES
 * OF MERCHANTABILITY, FITNESS FOR A PARTICULAR PURPOSE AND NONINFRINGEMENT. IN NO EVENT
 * SHALL THE AUTHORS OR COPYRIGHT HOLDERS BE LIABLE FOR ANY CLAIM, DAMAGES OR OTHER
 * LIABILITY, WHETHER IN AN ACTION OF CONTRACT, TORT OR OTHERWISE, ARISING FROM, OUT OF
 * OR IN CONNECTION WITH THE SOFTWARE OR THE USE OR OTHER DEALINGS IN THE SOFTWARE.
 */
/* Is this code over documented? Possibly.
 * We try to follow this (at least we are evolving to it). It's worth a read.
 * ftp://ftp.idsoftware.com/idstuff/doom3/source/CodeStyleConventions.doc
 */
#ifndef TINYG_H_ONCE
#define TINYG_H_ONCE

// common system includes
#include <ctype.h>
#include <stdint.h>
#include <stdlib.h>
#include <stdbool.h>
#include <stdio.h>
#include <string.h>
#include <math.h>

#include "MotatePins.h"

/****** REVISIONS ******/

<<<<<<< HEAD
#ifndef TINYG_FIRMWARE_BUILD
#define TINYG_FIRMWARE_BUILD   		087.01 // Experimental branch
#endif
=======
#define TINYG_FIRMWARE_BUILD   		    GIT_EXACT_VERSION
#define TINYG_FIRMWARE_BUILD_STRING   	GIT_VERSION
>>>>>>> d046a0ee

#define TINYG_FIRMWARE_VERSION		0.98						// firmware major version
#define TINYG_CONFIG_VERSION		7							// CV values started at 5 to provide backwards compatibility
#define TINYG_HARDWARE_PLATFORM		HW_PLATFORM_TINYG_V9		// hardware platform indicator (2 = Native Arduino Due)
#define TINYG_HARDWARE_VERSION		HW_VERSION_TINYGV9K			// hardware platform revision number
#define TINYG_HARDWARE_VERSION_MAX (TINYG_HARDWARE_VERSION)

/****** COMPILE-TIME SETTINGS ******/

#define __TEXT_MODE                 // enable text mode support (~14Kb) (also disables help screens)
#define __HELP_SCREENS              // enable help screens      (~3.5Kb)
#define __CANNED_TESTS              // enable $tests            (~12Kb)
#define __USER_DATA                 // enable user defined data groups

/****** DEVELOPMENT SETTINGS ******/

#define __DIAGNOSTICS               // enables various debug functions
#define __DIAGNOSTIC_PARAMETERS     // enables system diagnostic parameters (_xx) in config_app
#define __CANNED_STARTUP            // run any canned startup moves

/******************************************************************************
 ***** TINYG APPLICATION DEFINITIONS ******************************************
 ******************************************************************************/

typedef uint16_t magic_t;		        // magic number size
#define MAGICNUM 0x12EF			        // used for memory integrity assertions
#define BAD_MAGIC(a) (a != MAGICNUM)    // simple assertion test

/***** Axes, motors & PWM channels used by the application *****/
// Axes, motors & PWM channels must be defines (not enums) so expressions like this:
//  #if (MOTORS >= 6)  will work

#define AXES        6           // number of axes supported in this version
#define HOMING_AXES 4           // number of axes that can be homed (assumes Zxyabc sequence)
#define MOTORS      6           // number of motors on the board
#define COORDS      6           // number of supported coordinate systems (1-6)
#define PWMS        2           // number of supported PWM channels

// Note: If you change COORDS you must adjust the entries in cfgArray table in config.c

typedef enum {
    AXIS_X = 0,
    AXIS_Y,
    AXIS_Z,
    AXIS_A,
    AXIS_B,
    AXIS_C,
    AXIS_U,                     // reserved
    AXIS_V,                     // reserved
    AXIS_W                      // reserved
} cmAxes;

typedef enum {
    OFS_I = 0,
    OFS_J,
    OFS_K
} cmIJKOffsets;

typedef enum {
    MOTOR_1 = 0,
    MOTOR_2,
    MOTOR_3,
    MOTOR_4,
    MOTOR_5,
    MOTOR_6
} cmMotors;

typedef enum {
    PWM_1 = 0,
    PWM_2
} cmPWMs;

/************************************************************************************
 ***** PLATFORM COMPATIBILITY *******************************************************
 ************************************************************************************/
//#undef __AVR
//#define __AVR
#undef __ARM
#define __ARM

/*********************
 * AVR Compatibility *
 *********************/
#ifdef __AVR

#include <avr/pgmspace.h>		// defines PROGMEM and PSTR

//typedef char char_t;			// ARM/C++ version uses uint8_t as char_t
																	// gets rely on nv->index having been set
#define GET_TABLE_WORD(a)  pgm_read_word(&cfgArray[nv->index].a)	// get word value from cfgArray
#define GET_TABLE_BYTE(a)  pgm_read_byte(&cfgArray[nv->index].a)	// get byte value from cfgArray
#define GET_TABLE_FLOAT(a) pgm_read_float(&cfgArray[nv->index].a)	// get float value from cfgArray
#define GET_TOKEN_BYTE(a)  (char_t)pgm_read_byte(&cfgArray[i].a)	// get token byte value from cfgArray

// populate the shared buffer with the token string given the index
#define GET_TOKEN_STRING(i,a) strcpy_P(a, (char *)&cfgArray[(index_t)i].token);

// get text from an array of strings in PGM and convert to RAM string
#define GET_TEXT_ITEM(b,a) strncpy_P(shared_buf,(const char *)pgm_read_word(&b[a]), MESSAGE_LEN-1)

// get units from array of strings in PGM and convert to RAM string
#define GET_UNITS(a) 	   strncpy_P(shared_buf,(const char *)pgm_read_word(&msg_units[cm_get_units_mode(a)]), MESSAGE_LEN-1)

// IO settings
#define STD_IN 	XIO_DEV_USB		// default IO settings
#define STD_OUT	XIO_DEV_USB
#define STD_ERR	XIO_DEV_USB

// String compatibility
#define strtof strtod			// strtof is not in the AVR lib

#endif // __AVR

/*********************
 * ARM Compatibility *
 *********************/
#ifdef __ARM
								// Use macros to fake out AVR's PROGMEM and other AVRisms.
#define PROGMEM					// ignore PROGMEM declarations in ARM/GCC++
#define PSTR (const char *)		// AVR macro is: PSTR(s) ((const PROGMEM char *)(s))

													// gets rely on nv->index having been set
#define GET_TABLE_WORD(a)  cfgArray[nv->index].a	// get word value from cfgArray
#define GET_TABLE_BYTE(a)  cfgArray[nv->index].a	// get byte value from cfgArray
#define GET_TABLE_FLOAT(a) cfgArray[nv->index].a	// get byte value from cfgArray
#define GET_TOKEN_BYTE(a)  cfgArray[i].a            // get token byte value from cfgArray

#define GET_TOKEN_STRING(i,a) strcpy_P(a, (char *)&cfgArray[(index_t)i].token); // populate the token string given the index

#define GET_TEXT_ITEM(b,a) b[a]						// get text from an array of strings in flash
#define GET_UNITS(a) msg_units[cm_get_units_mode(a)]

// IO settings
#define STD_IN 0				// STDIO defaults (stdio is not used in the ARM version)
#define STD_OUT 0
#define STD_ERR 0

/* String compatibility
 *
 * AVR GCC has "_P" variants that take PROGMEM strings as args.
 * On the ARM/GCC++ the _P functions are just aliases of the non-P variants.
 *
 * Note that we have to be sure to cast non char variables to char types when used
 * with standard functions. We must maintain const when it's required as well.
 *
 *      Example: char *ret = strcpy((char *)d, (const char *)s);
 *      The compiler will be your guide when you get it wrong. :)
 *
 * Avoid redefining global defines if possible The following inline jump functions are better.
 */
inline char* strcpy_P(char* d, const char* s) { return (char *)strcpy((char *)d, (const char *)s); }
inline char* strncpy_P(char* d, const char* s, size_t l) { return (char *)strncpy((char *)d, (const char *)s, l); }

// These we'll allow for the sake of not having to pass the variadic variables...
#define printf_P printf		// these functions want char * as inputs, not char_t *
#define fprintf_P fprintf
#define sprintf_P sprintf

#endif // __ARM

/******************************************************************************
 ***** STATUS CODE DEFINITIONS ************************************************
 ******************************************************************************/
// NB: must follow platform compatibility to manage PROGMEM and PSTR

#include "error.h"

#endif // End of include guard: TINYG2_H_ONCE<|MERGE_RESOLUTION|>--- conflicted
+++ resolved
@@ -37,20 +37,19 @@
 
 /****** REVISIONS ******/
 
-<<<<<<< HEAD
-#ifndef TINYG_FIRMWARE_BUILD
-#define TINYG_FIRMWARE_BUILD   		087.01 // Experimental branch
-#endif
-=======
-#define TINYG_FIRMWARE_BUILD   		    GIT_EXACT_VERSION
-#define TINYG_FIRMWARE_BUILD_STRING   	GIT_VERSION
->>>>>>> d046a0ee
-
-#define TINYG_FIRMWARE_VERSION		0.98						// firmware major version
-#define TINYG_CONFIG_VERSION		7							// CV values started at 5 to provide backwards compatibility
-#define TINYG_HARDWARE_PLATFORM		HW_PLATFORM_TINYG_V9		// hardware platform indicator (2 = Native Arduino Due)
-#define TINYG_HARDWARE_VERSION		HW_VERSION_TINYGV9K			// hardware platform revision number
-#define TINYG_HARDWARE_VERSION_MAX (TINYG_HARDWARE_VERSION)
+// You must tag the build first using "git tag ###.##" (you chose the build number for the tag, obviously)
+
+//#define TINYG_FIRMWARE_BUILD            GIT_EXACT_VERSION
+#define TINYG_FIRMWARE_BUILD            089.01 // labeled as a compile w/o a build number
+#define TINYG_FIRMWARE_BUILD_STRING     GIT_VERSION
+//#ifndef TINYG_FIRMWARE_BUILD
+//#endif
+
+#define TINYG_FIRMWARE_VERSION		    0.98						// firmware major version
+#define TINYG_CONFIG_VERSION		    7							// CV values started at 5 to provide backwards compatibility
+#define TINYG_HARDWARE_PLATFORM		    HW_PLATFORM_TINYG_V9		// hardware platform indicator (2 = Native Arduino Due)
+#define TINYG_HARDWARE_VERSION		    HW_VERSION_TINYGV9K			// hardware platform revision number
+#define TINYG_HARDWARE_VERSION_MAX      (TINYG_HARDWARE_VERSION)
 
 /****** COMPILE-TIME SETTINGS ******/
 
