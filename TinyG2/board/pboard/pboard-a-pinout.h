--- conflicted
+++ resolved
@@ -91,8 +91,6 @@
 
 #define TEMPERATURE_OUTPUT_ON 1
 
-<<<<<<< HEAD
-=======
 // Some pins, if the PWM capability is turned on, it will cause timer conflicts.
 // So we have to explicity enable them as PWM pins.
 // Generated with:
@@ -110,7 +108,6 @@
 #define OUTPUT11_PWM 0 // Can't PWM anyway
 #define OUTPUT12_PWM 0 // Conflicts with kSocket2_VrefPinNumber
 #define OUTPUT13_PWM 0 // Unused
->>>>>>> 74291770
 
 namespace Motate {
 
