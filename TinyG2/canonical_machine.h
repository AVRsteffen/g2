--- conflicted
+++ resolved
@@ -45,9 +45,10 @@
 #define JOGGING_START_VELOCITY ((float)10.0)
 #define DISABLE_SOFT_LIMIT (999999)
 
-#define MIN_MANUAL_FEEDRATE_OVERRIDE 0.100
-#define MAX_MANUAL_FEEDRATE_OVERRIDE 10.000
-
+#define MIN_MANUAL_FEEDRATE_OVERRIDE 0.05   // 5%
+#define MAX_MANUAL_FEEDRATE_OVERRIDE 2.00   // 200%
+#define MIN_MANUAL_TRAVERSE_OVERRIDE 0.05   // 5%
+#define MAX_MANUAL_TRAVERSE_OVERRIDE 1.00   // 100%
 
 /*****************************************************************************
  * MACHINE STATE MODEL
@@ -355,24 +356,14 @@
     float g28_position[AXES];			// XYZABC stored machine position for G28
     float g30_position[AXES];			// XYZABC stored machine position for G30
 
-<<<<<<< HEAD
-    float feed_rate_override_factor;	// 1.0000 x F feed rate. Go up or down from there
-    float traverse_override_factor;		// 1.0000 x traverse rate. Go down from there
-    uint8_t	feed_rate_override_enable;	// TRUE = overrides enabled (M48), F=(M49)
-    uint8_t	traverse_override_enable;	// TRUE = traverse override enabled
-
-    uint8_t origin_offset_enable;		// G92 offsets enabled/disabled. 0=disabled, 1=enabled
-    uint8_t block_delete_switch;		// set true to enable block deletes (true is default)
-=======
     bool m48_enable;                    // master feedrate / spindle speed override enable
-	bool mfo_enable;	                // feedrate override enable
-	float mfo_parameter;	            // 1.0000 x F feed rate. Go up or down from there
-
-	uint8_t L_word;						// L word - used by G10s
-
-	bool origin_offset_enable;		// G92 offsets enabled/disabled.  0=disabled, 1=enabled
-	bool block_delete_switch;		// set true to enable block deletes (true is default)
->>>>>>> 5490c7b2
+	bool mfo_enable;                    // feedrate override enable
+	float mfo_parameter;                // 1.0000 x F feed rate. Go up or down from there
+	bool mto_enable;                    // traverse override enable
+	float mto_parameter;                // valid from 0.05 to 1.00
+
+	bool origin_offset_enable;          // G92 offsets enabled/disabled.  0=disabled, 1=enabled
+	bool block_delete_switch;           // set true to enable block deletes (true is default)
 
 // unimplemented gcode parameters
 //	float cutter_radius;				// D - cutter radius compensation (0 is off)
@@ -383,40 +374,25 @@
 } GCodeStateX_t;
 
 typedef struct GCodeInput {				// Gcode model inputs - meaning depends on context
-<<<<<<< HEAD
-    uint8_t next_action;				// handles G modal group 1 moves & non-modals
-    uint8_t motion_mode;				// Group1: G0, G1, G2, G3, G38.2, G80, G81, G82
-										//         G83 G84, G85, G86, G87, G88, G89
+
+    uint8_t next_action;                // handles G modal group 1 moves & non-modals
+    uint8_t motion_mode;                // Group1: G0, G1, G2, G3, G38.2, G80, G81, G82
+                                        //         G83 G84, G85, G86, G87, G88, G89
+
     uint8_t program_flow;				// used only by the gcode_parser
     uint32_t linenum;					// N word
     float target[AXES]; 				// XYZABC where the move should go
 
+	uint8_t L_word;						// L word - used by G10s
+
     float feed_rate; 					// F - normalized to millimeters/minute
-    float feed_rate_override_factor;	// 1.0000 x F feed rate. Go up or down from there
-    float traverse_override_factor;		// 1.0000 x traverse rate. Go down from there
-    uint8_t	feed_rate_override_enable;	// TRUE = overrides enabled (M48), F=(M49)
-    uint8_t	traverse_override_enable;	// TRUE = traverse override enabled
-    uint8_t override_enables;			// enables for feed and spindle (GN/GF only)
-    uint8_t L_word;						// L word - used by G10s
-
-    uint8_t feed_rate_mode;	        	// See cmFeedRateMode for settings
-=======
-	uint8_t next_action;				// handles G modal group 1 moves & non-modals
-	uint8_t motion_mode;				// Group1: G0, G1, G2, G3, G38.2, G80, G81,
-										// G82, G83 G84, G85, G86, G87, G88, G89
-	uint8_t program_flow;				// used only by the gcode_parser
-	uint32_t linenum;					// N word
-
-	float target[AXES]; 				// XYZABC where the move should go
-
-	float feed_rate; 					// F - normalized to millimeters/minute
+	uint8_t feed_rate_mode;	        	// See cmFeedRateMode for settings
+
 	bool m48_enable;			        // M48/M49 input (enables for feed and spindle)
 	bool mfo_enable;                    // M50 feedrate override enable
-	bool sso_enable;                    // M51 spindle speed override anable
-	uint8_t L_word;						// L word - used by G10s
-
-	uint8_t feed_rate_mode;	        	// See cmFeedRateMode for settings
->>>>>>> 5490c7b2
+	bool mto_enable;                    // Mxx traverse override enable
+	bool sso_enable;                    // M51 spindle speed override enable
+
     uint8_t select_plane;	        	// G17,G18,G19 - values to set plane to
     uint8_t units_mode;		    		// G20,G21 - 0=inches (G20), 1 = mm (G21)
     uint8_t coord_system;	    		// G54-G59 - select coordinate system 1-9
@@ -453,15 +429,16 @@
     bool program_flow;
     bool linenum;
     bool target[AXES];
+
+    bool L_word;
     bool feed_rate;
-    bool feed_rate_override_factor;
-    bool traverse_override_factor;
-    bool feed_rate_override_enable;
-    bool traverse_override_enable;
-    bool override_enables;
-    bool L_word;
-
     bool feed_rate_mode;
+
+	bool m48_enable;
+	bool mfo_enable;
+	bool mto_enable;
+	bool sso_enable;
+
     bool select_plane;
     bool units_mode;
     bool coord_system;
@@ -687,18 +664,8 @@
 stat_t cm_set_path_control(const uint8_t mode);                             // G61, G61.1, G64
 
 // Machining Functions (4.3.6)
-<<<<<<< HEAD
 stat_t cm_straight_feed(const float target[], const bool flags[]);          // G1
 stat_t cm_dwell(const float seconds);                                       // G4, P parameter
-=======
-stat_t cm_straight_feed(const float target[], const float flags[], bool defer_planning = false); // G1
-stat_t cm_arc_feed(const float target[],                                    // G2, G3
-                   const float flags[],
-                   const float i, const float j, const float k,
-                   const float radius,
-                   const uint8_t motion_mode);
-stat_t cm_dwell(const float seconds);                           // G4, P parameter
->>>>>>> 5490c7b2
 
 stat_t cm_arc_feed(const float target[], const bool target_f[],             // G2/G3 - target endpoint
                    const float offset[], const bool offset_f[],             // IJK offsets
@@ -809,6 +776,7 @@
 stat_t cm_set_jh(nvObj_t *nv);			// set jerk homing with 1,000,000 correction
 
 stat_t cm_set_mfo(nvObj_t *nv);         // set manual feedrate override factor
+stat_t cm_set_mto(nvObj_t *nv);         // set manual traverse override factor
 
 /*--- text_mode support functions ---*/
 
@@ -833,8 +801,7 @@
 	void cm_print_admo(nvObj_t *nv);
 	void cm_print_frmo(nvObj_t *nv);
 	void cm_print_tool(nvObj_t *nv);
-	void cm_print_ilck(nvObj_t *nv);
-	void cm_print_estp(nvObj_t *nv);
+	void cm_print_g92e(nvObj_t *nv);
 
 	void cm_print_gpl(nvObj_t *nv);		// Gcode defaults
 	void cm_print_gun(nvObj_t *nv);
@@ -852,11 +819,12 @@
 	void cm_print_sl(nvObj_t *nv);
 	void cm_print_lim(nvObj_t *nv);
 	void cm_print_saf(nvObj_t *nv);
+
+	void cm_print_m48e(nvObj_t *nv);
+	void cm_print_mfoe(nvObj_t *nv);
 	void cm_print_mfo(nvObj_t *nv);
-	void cm_print_mfoe(nvObj_t *nv);
-//	void cm_print_ml(nvObj_t *nv);
-//	void cm_print_ma(nvObj_t *nv);
-//	void cm_print_ms(nvObj_t *nv);
+	void cm_print_mtoe(nvObj_t *nv);
+	void cm_print_mto(nvObj_t *nv);
 	void cm_print_st(nvObj_t *nv);
 
 	void cm_print_am(nvObj_t *nv);		// axis print functions
@@ -899,8 +867,7 @@
 	#define cm_print_admo tx_print_stub
 	#define cm_print_frmo tx_print_stub
 	#define cm_print_tool tx_print_stub
-	#define cm_print_ilck tx_print_stub
-	#define cm_print_estp tx_print_stub
+	#define cm_print_g92e tx_print_stub
 
 	#define cm_print_gpl tx_print_stub		// Gcode defaults
 	#define cm_print_gun tx_print_stub
@@ -918,9 +885,12 @@
 	#define cm_print_sl tx_print_stub
 	#define cm_print_lim tx_print_stub
 	#define cm_print_saf tx_print_stub
-	#define cm_print_ml tx_print_stub
-	#define cm_print_ma tx_print_stub
-	#define cm_print_ms tx_print_stub
+
+	#define cm_print_m48e tx_print_stub
+	#define cm_print_mfoe tx_print_stub
+	#define cm_print_mfo tx_print_stub
+	#define cm_print_mtoe tx_print_stub
+	#define cm_print_mto tx_print_stub
 	#define cm_print_st tx_print_stub
 
 	#define cm_print_am tx_print_stub		// axis print functions
