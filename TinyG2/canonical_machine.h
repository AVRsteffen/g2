--- conflicted
+++ resolved
@@ -596,7 +596,6 @@
 void cm_update_model_position_from_runtime(void);
 void cm_finalize_move(void);
 stat_t cm_deferred_write_callback(void);
-//void cm_set_model_target(const float target[], const float flag[]);
 void cm_set_model_target(const float target[], const bool flag[]);
 stat_t cm_test_soft_limits(const float target[]);
 
@@ -654,16 +653,7 @@
 stat_t cm_set_path_control(const uint8_t mode);                             // G61, G61.1, G64
 
 // Machining Functions (4.3.6)
-<<<<<<< HEAD
-stat_t cm_straight_feed(const float target[], const float flags[]); // G1
-stat_t cm_arc_feed(const float target[],                                    // G2, G3 
-                   const float flags[],
-                   const float i, const float j, const float k,
-                   const float radius, 
-                   const uint8_t motion_mode);
-=======
-stat_t cm_straight_feed(const float target[], const bool flags[], bool defer_planning = false); // G1
->>>>>>> 7a49c718
+stat_t cm_straight_feed(const float target[], const bool flags[]); // G1
 stat_t cm_dwell(const float seconds);                                       // G4, P parameter
 
 stat_t cm_arc_feed(const float target[], const bool target_f[],             // G2/G3 - target endpoint
