--- conflicted
+++ resolved
@@ -193,16 +193,6 @@
     };
 };
 
-<<<<<<< HEAD
-// Testing SR line: {sr:{"he1st":t,"he1t":t,"he1tr":t,"he1at":t,"he1op":t,"stat":t}}
-
-// Extruder 1
-Thermistor<kADC1_PinNumber> thermistor1 {
-    /*T1:*/    25, /*T2:*/    80, /*T3:*/  210,
-    /*R1:*/ 93500, /*R2:*/ 14300, /*R3:*/ 4975, /*pullup_resistance:*/ 4700
-    };
-
-=======
 // Temperature debug string: {sr:{"he1t":t,"he1st":t,"he1at":t, "he1tr":t, "he1op":t}}
 // PID debug string: {sr:{"he1t":t,"he1st":t,"pid1p":t, "pid1i":t, "pid1d":t, "he1op":t}}
 
@@ -212,9 +202,6 @@
     /*R1:*/ 140000.0, /*R2:*/  725.0, /*R3:*/ 170.0, /*pullup_resistance:*/ 4700, /*inline_resistance:*/ 4700
     };
 
-// 190 = 399
-
->>>>>>> 74291770
 #if ADC1_AVAILABLE == 1
 void ADCPin<kADC1_PinNumber>::interrupt() {
     thermistor1.adc_has_new_value();
